use crate::audiodevice::*;
use crate::config;
use crate::config::{ConfigError, SampleFormat};
use crate::conversions::{buffer_to_chunk_rawbytes, chunk_to_buffer_rawbytes};
use crate::countertimer;
use crate::helpers::PIRateController;
use crossbeam_channel::{bounded, TryRecvError, TrySendError};
use dispatch::Semaphore;
use parking_lot::{RwLock, RwLockUpgradableReadGuard};
use ringbuf::{traits::*, HeapRb};
use rubato::VecResampler;
use std::collections::VecDeque;
use std::ffi::CStr;
use std::mem;
use std::os::raw::{c_char, c_void};
use std::ptr::{null, null_mut};
use std::sync::mpsc;
use std::sync::{Arc, Barrier, Mutex};
use std::thread;
use std::time::Duration;

use coreaudio::audio_unit::audio_format::LinearPcmFlags;
use coreaudio::audio_unit::macos_helpers::{
    audio_unit_from_device_id, find_matching_physical_format, get_audio_device_ids,
    get_audio_device_supports_scope, get_default_device_id, get_device_name, get_hogging_pid,
    get_supported_physical_stream_formats, set_device_physical_stream_format,
    set_device_sample_rate, toggle_hog_mode, AliveListener, RateListener,
};
use coreaudio::audio_unit::render_callback::{self, data};
use coreaudio::audio_unit::{AudioUnit, Element, Scope, StreamFormat};
use coreaudio::error::AudioCodecError;
use coreaudio::error::Error as CoreAudioError;

use coreaudio::sys::*;

use audio_thread_priority::{
    demote_current_thread_from_real_time, promote_current_thread_to_real_time,
};

use crate::CommandMessage;
use crate::PrcFmt;
use crate::ProcessingParameters;
use crate::ProcessingState;
use crate::Res;
use crate::StatusMessage;
use crate::{CaptureStatus, PlaybackStatus};

fn take_ownership(device_id: AudioDeviceID) -> Res<pid_t> {
    let mut device_pid =
        get_hogging_pid(device_id).map_err(|e| ConfigError::new(&format!("{e}")))?;
    let camilla_pid = std::process::id() as pid_t;
    if device_pid == camilla_pid {
        debug!("We already have exclusive access.");
    } else if device_pid != -1 {
        warn!("Device is owned by another process with pid {device_pid}!");
    } else {
        debug!("Device is free, trying to get exclusive access.");
        device_pid = toggle_hog_mode(device_id).map_err(|e| ConfigError::new(&format!("{e}")))?;
        if device_pid == camilla_pid {
            debug!("We have exclusive access.");
        } else {
            warn!(
                "Could not get exclusive access. CamillaDSP pid: {camilla_pid}, device owner pid: {device_pid}."
            );
        }
    }
    Ok(device_pid)
}

fn release_ownership(device_id: AudioDeviceID) -> Res<()> {
    trace!(
        "Releasing any device ownership for device id {}.",
        device_id
    );
    let device_owner_pid = match get_hogging_pid(device_id) {
        Ok(pid) => pid,
        Err(CoreAudioError::AudioCodec(AudioCodecError::UnknownProperty)) => return Ok(()),
        Err(err) => return Err(ConfigError::new(&format!("{err}")).into()),
    };

    let camilla_pid = std::process::id() as pid_t;
    if device_owner_pid == camilla_pid {
        debug!("Releasing exclusive access.");
        let new_device_pid =
            toggle_hog_mode(device_id).map_err(|e| ConfigError::new(&format!("{e}")))?;
        if new_device_pid == -1 {
            debug!("Exclusive access released.");
        } else {
            warn!(
                "Could not release exclusive access. CamillaDSP pid: {camilla_pid}, device owner pid: {new_device_pid}."
            );
        }
    }
    Ok(())
}

/// Find the device id for a device name and scope (input or output).
/// Some devices are listed as two device ids with the same name,
/// where one supports playback and the other capture.
pub fn get_device_id_from_name_and_scope(name: &str, input: bool) -> Option<AudioDeviceID> {
    let scope = match input {
        false => Scope::Output,
        true => Scope::Input,
    };
    if let Ok(all_ids) = get_audio_device_ids() {
        return all_ids
            .iter()
            .find(|id| {
                get_device_name(**id).unwrap_or_default() == name
                    && get_audio_device_supports_scope(**id, scope).unwrap_or_default()
            })
            .copied();
    }
    None
}

#[derive(Clone, Debug)]
pub struct CoreaudioPlaybackDevice {
    pub devname: Option<String>,
    pub samplerate: usize,
    pub chunksize: usize,
    pub channels: usize,
    pub sample_format: Option<SampleFormat>,
    pub exclusive: bool,
    pub target_level: usize,
    pub adjust_period: f32,
    pub enable_rate_adjust: bool,
}

#[derive(Clone, Debug)]
pub struct CoreaudioCaptureDevice {
    pub devname: Option<String>,
    pub samplerate: usize,
    pub resampler_config: Option<config::Resampler>,
    pub capture_samplerate: usize,
    pub chunksize: usize,
    pub channels: usize,
    pub sample_format: Option<SampleFormat>,
    pub silence_threshold: PrcFmt,
    pub silence_timeout: PrcFmt,
    pub stop_on_rate_change: bool,
    pub rate_measure_interval: f32,
}

pub fn list_device_names(input: bool) -> Vec<String> {
    let mut names = Vec::new();
    if let Ok(all_ids) = get_audio_device_ids() {
        for device_id in all_ids.iter() {
            if let Ok(name) = get_device_name(*device_id) {
                if device_supports_scope(*device_id, input) {
                    names.push(name.to_string());
                }
            }
        }
    }
    names
}

pub fn list_available_devices(input: bool) -> Vec<(String, String)> {
    let names = list_device_names(input);
    names.iter().map(|n| (n.clone(), n.clone())).collect()
}

fn device_supports_scope(device_id: u32, input: bool) -> bool {
    let scope = if input {
        kAudioObjectPropertyScopeInput
    } else {
        kAudioObjectPropertyScopeOutput
    };
    let property_address = AudioObjectPropertyAddress {
        mSelector: kAudioDevicePropertyStreamConfiguration,
        mScope: scope,
        mElement: kAudioObjectPropertyElementWildcard,
    };

    let data_size = 0u32;
    let status = unsafe {
        AudioObjectGetPropertyDataSize(
            device_id,
            &property_address as *const _,
            0,
            null(),
            &data_size as *const _ as *mut _,
        )
    };
    if status != kAudioHardwareNoError as i32 {
        return false;
    }
    // This gives the length of the buffer list, there is no need to read the actual list.
    let nbr_buffers =
        (data_size - mem::size_of::<u32>() as u32) / mem::size_of::<AudioBuffer>() as u32;
    nbr_buffers > 0
}

fn open_coreaudio_playback(
    devname: &Option<String>,
    samplerate: usize,
    channels: usize,
    sample_format: &Option<SampleFormat>,
    exclusive: bool,
) -> Res<(AudioUnit, AudioDeviceID)> {
    let device_id = if let Some(name) = devname {
        trace!(
            "Available playback devices: {:?}.",
            list_device_names(false)
        );
        match get_device_id_from_name_and_scope(name, false) {
            Some(dev) => dev,
            None => {
                let msg = format!("Could not find playback device '{name}'");
                return Err(ConfigError::new(&msg).into());
            }
        }
    } else {
        match get_default_device_id(false) {
            Some(dev) => dev,
            None => {
                let msg = "Could not get default playback device".to_string();
                return Err(ConfigError::new(&msg).into());
            }
        }
    };
    trace!("Playback device id: {}.", device_id);

    let mut audio_unit = audio_unit_from_device_id(device_id, false)
        .map_err(|e| ConfigError::new(&format!("{e}")))?;

    trace!("Created playback audio unit.");
    if exclusive {
        take_ownership(device_id)?;
    } else {
        release_ownership(device_id)?;
    }

    if let Some(sfmt) = sample_format {
        let phys_format = match *sfmt {
            SampleFormat::S16LE => coreaudio::audio_unit::SampleFormat::I16,
            SampleFormat::S24LE | SampleFormat::S24LE3 => coreaudio::audio_unit::SampleFormat::I24,
            SampleFormat::S32LE => coreaudio::audio_unit::SampleFormat::I32,
            SampleFormat::FLOAT32LE => coreaudio::audio_unit::SampleFormat::F32,
            _ => {
                let msg = format!("Sample format '{sfmt}' not supported!");
                return Err(ConfigError::new(&msg).into());
            }
        };

        let physical_stream_format = StreamFormat {
            sample_rate: samplerate as f64,
            sample_format: phys_format,
            flags: LinearPcmFlags::empty(),
            channels: channels as u32,
        };

        trace!(
            "Available formats: {:?}.",
            get_supported_physical_stream_formats(device_id)
        );
        if let Some(phys_asbd) = find_matching_physical_format(device_id, physical_stream_format) {
            debug!("Set phys playback stream format.");
            set_device_physical_stream_format(device_id, phys_asbd).map_err(|_| {
                ConfigError::new("Failed to find matching physical playback format.")
            })?;
        } else {
            let msg = "Failed to find matching physical playback format.";
            return Err(ConfigError::new(msg).into());
        }
    } else {
        trace!("Set playback device sample rate.");
        set_device_sample_rate(device_id, samplerate as f64)
            .map_err(|e| ConfigError::new(&format!("{e}")))?;
    }

    let stream_format = StreamFormat {
        sample_rate: samplerate as f64,
        sample_format: coreaudio::audio_unit::SampleFormat::F32,
        flags: LinearPcmFlags::IS_FLOAT | LinearPcmFlags::IS_PACKED,
        channels: channels as u32,
    };

    let id = kAudioUnitProperty_StreamFormat;
    let asbd = stream_format.to_asbd();
    audio_unit
        .set_property(id, Scope::Input, Element::Output, Some(&asbd))
        .map_err(|e| ConfigError::new(&format!("{e}")))?;

    debug!("Opened CoreAudio playback device {devname:?}.");
    Ok((audio_unit, device_id))
}

fn open_coreaudio_capture(
    devname: &Option<String>,
    samplerate: usize,
    channels: usize,
    sample_format: &Option<SampleFormat>,
) -> Res<(AudioUnit, AudioDeviceID)> {
    let device_id = if let Some(name) = devname {
        debug!("Available capture devices: {:?}.", list_device_names(true));
        match get_device_id_from_name_and_scope(name, true) {
            Some(dev) => dev,
            None => {
                let msg = format!("Could not find capture device '{name}'.");
                return Err(ConfigError::new(&msg).into());
            }
        }
    } else {
        match get_default_device_id(true) {
            Some(dev) => dev,
            None => {
                let msg = "Could not get default capture device.".to_string();
                return Err(ConfigError::new(&msg).into());
            }
        }
    };

    let mut audio_unit = audio_unit_from_device_id(device_id, true)
        .map_err(|e| ConfigError::new(&format!("{e}")))?;

    if let Some(sfmt) = sample_format {
        let phys_format = match *sfmt {
            SampleFormat::S16LE => coreaudio::audio_unit::SampleFormat::I16,
            SampleFormat::S24LE | SampleFormat::S24LE3 => coreaudio::audio_unit::SampleFormat::I24,
            SampleFormat::S32LE => coreaudio::audio_unit::SampleFormat::I32,
            SampleFormat::FLOAT32LE => coreaudio::audio_unit::SampleFormat::F32,
            _ => {
                let msg = format!("Sample format '{sfmt}' not supported!");
                return Err(ConfigError::new(&msg).into());
            }
        };

        let physical_stream_format = StreamFormat {
            sample_rate: samplerate as f64,
            sample_format: phys_format,
            flags: LinearPcmFlags::empty(),
            channels: channels as u32,
        };

        trace!(
            "Available formats: {:?}.",
            get_supported_physical_stream_formats(device_id)
        );
        if let Some(phys_asbd) = find_matching_physical_format(device_id, physical_stream_format) {
            debug!("Set phys capture stream format.");
            set_device_physical_stream_format(device_id, phys_asbd).map_err(|_| {
                ConfigError::new("Failed to find matching physical capture format.")
            })?;
        } else {
            let msg = "Failed to find matching physical capture format.";
            return Err(ConfigError::new(msg).into());
        }
    } else {
        set_device_sample_rate(device_id, samplerate as f64)
            .map_err(|e| ConfigError::new(&format!("{e}")))?;
    }

    debug!("Set capture stream format.");
    let stream_format = StreamFormat {
        sample_rate: samplerate as f64,
        sample_format: coreaudio::audio_unit::SampleFormat::F32,
        flags: LinearPcmFlags::IS_FLOAT | LinearPcmFlags::IS_PACKED,
        channels: channels as u32,
    };

    let id = kAudioUnitProperty_StreamFormat;
    let asbd = stream_format.to_asbd();
    audio_unit
        .set_property(id, Scope::Output, Element::Input, Some(&asbd))
        .map_err(|e| ConfigError::new(&format!("{e}")))?;

    debug!("Opened CoreAudio capture device {devname:?}.");
    Ok((audio_unit, device_id))
}

enum PlaybackDeviceMessage {
    Data(usize),
}

/// Start a playback thread listening for AudioMessages via a channel.
impl PlaybackDevice for CoreaudioPlaybackDevice {
    fn start(
        &mut self,
        channel: crossbeam_channel::Receiver<AudioMessage>,
        barrier: Arc<Barrier>,
        status_channel: crossbeam_channel::Sender<StatusMessage>,
        playback_status: Arc<RwLock<PlaybackStatus>>,
    ) -> Res<Box<thread::JoinHandle<()>>> {
        let devname = self.devname.clone();
        let samplerate = self.samplerate;
        let chunksize = self.chunksize;
        let channels = self.channels;
        let sample_format = self.sample_format;
        let exclusive = self.exclusive;
        let target_level = if self.target_level > 0 {
            self.target_level
        } else {
            self.chunksize
        };
        let adjust_period = self.adjust_period;
        let adjust = self.adjust_period > 0.0 && self.enable_rate_adjust;
        let handle = thread::Builder::new()
            .name("CoreaudioPlayback".to_string())
            .spawn(move || {
                // Devices typically request around 1000 frames per buffer, set a reasonable capacity for the channel
                let channel_capacity = 8 * 1024 / chunksize + 3;
                debug!("Using a playback channel capacity of {channel_capacity} chunks.");
                let (tx_dev, rx_dev) = bounded(channel_capacity);
                let buffer_fill = Arc::new(Mutex::new(countertimer::DeviceBufferEstimator::new(samplerate)));
                let buffer_fill_clone = buffer_fill.clone();
                let mut buffer_avg = countertimer::Averager::new();
                let mut timer = countertimer::Stopwatch::new();
                let mut chunk_stats = ChunkStats {
                    rms: vec![0.0; channels],
                    peak: vec![0.0; channels],
                };
                let blockalign = 4 * channels;

                let mut rate_controller = PIRateController::new_with_default_gains(samplerate, adjust_period as f64, target_level);
                let mut rate_adjust_value = 1.0;
                trace!("Build output stream.");
                let mut conversion_result;
                let mut sample_queue: VecDeque<u8> =
                    VecDeque::with_capacity((16 * chunksize  + target_level) * blockalign);

                let ringbuffer = HeapRb::<u8>::new(blockalign * ( 2 * chunksize + 2048 ));
                let (mut device_producer, mut device_consumer) = ringbuffer.split();

                let (mut audio_unit, device_id) = match open_coreaudio_playback(
                    &devname,
                    samplerate,
                    channels,
                    &sample_format,
                    exclusive,
                ) {
                    Ok(audio_unit) => audio_unit,
                    Err(err) => {
                        status_channel
                            .send(StatusMessage::PlaybackError(err.to_string()))
                            .unwrap_or(());
                        barrier.wait();
                        return;
                    }
                };

                type Args = render_callback::Args<data::InterleavedBytes<f32>>;

                let mut running = false;
                let mut starting = true;

                let callback_res = audio_unit.set_render_callback(move |args: Args| {
                    let Args {
                        num_frames, data, ..
                    } = args;
                    trace!("Playback cb called with {num_frames} frames.");
                    while sample_queue.len() < (blockalign * num_frames) {
                        trace!("playback loop needs more samples, reading from channel");
                        match rx_dev.try_recv() {
<<<<<<< HEAD
                            Ok(PlaybackDeviceMessage::Data(bytes)) => {
                                trace!("got chunk");
                                for element in device_consumer.pop_iter().take(bytes) {
                                    sample_queue.push_back(element);
                                }
=======
                            Ok(PlaybackDeviceMessage::Data(chunk)) => {
                                trace!("Received a chunk.");
>>>>>>> d797c6c4
                                if !running {
                                    running = true;
                                    if starting {
                                        starting = false;
                                    }
                                    else {
                                        warn!("Restarting playback after buffer underrun.");
                                    }
                                    debug!("Inserting {target_level} silent frames to reach target delay.");
                                    for _ in 0..(blockalign * target_level) {
                                        sample_queue.push_back(0);
                                    }
                                }
                                for element in chunk.iter() {
                                    sample_queue.push_back(*element);
                                }
                            }
                            Err(_) => {
                                for _ in 0..((blockalign * num_frames) - sample_queue.len()) {
                                    sample_queue.push_back(0);
                                }
                                if running {
                                    running = false;
                                    warn!("Playback interrupted, no data available.");
                                }
                            }
                        }
                    }
                    for bufferbyte in data.buffer.iter_mut() {
                        let byte = sample_queue.pop_front().unwrap_or(0);
                        *bufferbyte = byte;
                    }
                    let curr_buffer_fill =
                        sample_queue.len() / blockalign + rx_dev.len() * chunksize;
                    if let Ok(mut estimator) = buffer_fill_clone.try_lock() {
                        estimator.add(curr_buffer_fill)
                    }
                    Ok(())
                });
                match callback_res {
                    Ok(()) => {}
                    Err(err) => {
                        status_channel
                            .send(StatusMessage::PlaybackError(err.to_string()))
                            .unwrap_or(());
                        release_ownership(device_id).unwrap_or(());
                        barrier.wait();
                        return;
                    }
                }

                let mut alive_listener = AliveListener::new(device_id);
                if let Err(err) = alive_listener.register() {
                    warn!("Unable to register playback device alive listener, error: {err}.");
                }

                match status_channel.send(StatusMessage::PlaybackReady) {
                    Ok(()) => {}
                    Err(_err) => {}
                }
<<<<<<< HEAD

                let mut buf = vec![
                                0u8;
                                channels
                                    * chunksize
                                    * SampleFormat::FLOAT32LE.bytes_per_sample()
                            ];

                debug!("Playback device ready and waiting");
=======
                debug!("Playback device ready and waiting.");
>>>>>>> d797c6c4
                barrier.wait();
                debug!("Playback device starts now!");
                match audio_unit.start() {
                    Ok(()) => {}
                    Err(err) => {
                        status_channel
                            .send(StatusMessage::PlaybackError(err.to_string()))
                            .unwrap_or(());
                        release_ownership(device_id).unwrap_or(());
                        return;
                    }
                }
                let thread_handle =
                match promote_current_thread_to_real_time(chunksize as u32, samplerate as u32) {
                    Ok(h) => {
                        debug!("Playback thread has real-time priority.");
                        Some(h)
                    }
                    Err(err) => {
                        warn!(
                            "Playback thread could not get real time priority, error: {}.",
                            err
                        );
                        None
                    }
                };
                'deviceloop: loop {
                    if !alive_listener.is_alive() {
                        error!("Playback device is no longer alive");
                        status_channel
                            .send(StatusMessage::PlaybackError(
                                "Playback device is no longer alive".to_string(),
                            ))
                            .unwrap_or(());
                        break 'deviceloop;
                    }
                    match channel.recv() {
                        Ok(AudioMessage::Audio(chunk)) => {
                            let estimated_buffer_fill = buffer_fill.try_lock().map(|b| b.estimate() as f64).unwrap_or_default();
                            buffer_avg.add_value(estimated_buffer_fill + (channel.len() * chunksize) as f64);
                            if adjust && timer.larger_than_millis((1000.0 * adjust_period) as u64) {
                                if let Some(av_delay) = buffer_avg.average() {
                                    let speed = rate_controller.next(av_delay);
                                    let changed = (speed - rate_adjust_value).abs() > 0.000_001;

                                    timer.restart();
                                    buffer_avg.restart();
                                    if changed {
                                        debug!(
                                            "Current buffer level {:.1}, set capture rate to {:.4}%.",
                                            av_delay,
                                            100.0 * speed
                                        );
                                        status_channel
                                            .send(StatusMessage::SetSpeed(speed))
                                            .unwrap_or(());
                                        rate_adjust_value = speed;
                                    }
                                    else {
                                        debug!(
                                            "Current buffer level {:.1}, leaving capture rate at {:.4}%.",
                                            av_delay,
                                            100.0 * rate_adjust_value
                                        );
                                    }
                                    playback_status.write().buffer_level = av_delay as usize;
                                }
                            }
                            chunk.update_stats(&mut chunk_stats);

                            conversion_result = chunk_to_buffer_rawbytes(
                                &chunk,
                                &mut buf,
                                &SampleFormat::FLOAT32LE,
                            );
                            if let Some(mut playback_status) = playback_status.try_write() {
                                if conversion_result.1 > 0 {
                                    playback_status.clipped_samples += conversion_result.1;
                                }
                                playback_status
                                    .signal_rms
                                    .add_record_squared(chunk_stats.rms_linear());
                                playback_status
                                    .signal_peak
                                    .add_record(chunk_stats.peak_linear());
                            }
                            else {
                                xtrace!("Playback status blocked, skipping rms update.");
                            }
                            let bytes = device_producer.push_slice(&buf[0..conversion_result.0]);
                            match tx_dev.send(PlaybackDeviceMessage::Data(bytes)) {
                                Ok(_) => {}
                                Err(err) => {
                                    error!("Playback device channel error: {err}.");
                                    status_channel
                                        .send(StatusMessage::PlaybackError(err.to_string()))
                                        .unwrap_or(());
                                    break;
                                }
                            }
                        }
                        Ok(AudioMessage::Pause) => {
                            trace!("Pause message received.");
                        }
                        Ok(AudioMessage::EndOfStream) => {
                            status_channel
                                .send(StatusMessage::PlaybackDone)
                                .unwrap_or(());
                            break;
                        }
                        Err(err) => {
                            error!("Message channel error: {err}");
                            status_channel
                                .send(StatusMessage::PlaybackError(err.to_string()))
                                .unwrap_or(());
                            break;
                        }
                    }
                }
                if let Some(h) = thread_handle {
                    match demote_current_thread_from_real_time(h) {
                        Ok(_) => {
                            debug!("Playback thread returned to normal priority.")
                        }
                        Err(_) => {
                            warn!("Could not bring the playback thread back to normal priority.")
                        }
                    };
                }
                release_ownership(device_id).unwrap_or(());
            })?;
        Ok(Box::new(handle))
    }
}

fn nbr_capture_frames(
    resampler: &Option<Box<dyn VecResampler<PrcFmt>>>,
    capture_frames: usize,
) -> usize {
    if let Some(resampl) = &resampler {
        #[cfg(feature = "debug")]
        trace!("Resampler needs {} frames.", resampl.input_frames_next());
        resampl.input_frames_next()
    } else {
        capture_frames
    }
}

/// Start a capture thread providing AudioMessages via a channel
impl CaptureDevice for CoreaudioCaptureDevice {
    fn start(
        &mut self,
        channel: crossbeam_channel::Sender<AudioMessage>,
        barrier: Arc<Barrier>,
        status_channel: crossbeam_channel::Sender<StatusMessage>,
        command_channel: crossbeam_channel::Receiver<CommandMessage>,
        capture_status: Arc<RwLock<CaptureStatus>>,
        _processing_params: Arc<ProcessingParameters>,
    ) -> Res<Box<thread::JoinHandle<()>>> {
        let devname = self.devname.clone();
        let samplerate = self.samplerate;
        let capture_samplerate = self.capture_samplerate;
        let chunksize = self.chunksize;
        let channels = self.channels;
        let sample_format = self.sample_format;
        let resampler_config = self.resampler_config;
        let async_src = resampler_is_async(&resampler_config);
        let silence_timeout = self.silence_timeout;
        let silence_threshold = self.silence_threshold;
        let stop_on_rate_change = self.stop_on_rate_change;
        let rate_measure_interval = (1000.0 * self.rate_measure_interval) as u64;
        let blockalign = 4 * channels;

        let handle = thread::Builder::new()
            .name("CoreaudioCapture".to_string())
            .spawn(move || {
                let mut resampler = new_resampler(
                        &resampler_config,
                        channels,
                        samplerate,
                        capture_samplerate,
                        chunksize,
                    );
                // Rough guess of the number of frames per callback. 
                //let callback_frames = samplerate / 85;
                let callback_frames = 512;
                // TODO check if always 512!
                //trace!("Estimated playback callback period to {} frames", callback_frames);
                let channel_capacity = 16*chunksize/callback_frames + 10;

                debug!("Using a capture channel capacity of {channel_capacity} buffers.");
                let (tx_dev, rx_dev) = bounded(channel_capacity);

                // Semaphore used to wake up the waiting capture thread from the callback.
                let semaphore = Semaphore::new(0);
                let device_sph = semaphore.clone();

<<<<<<< HEAD
                let ringbuffer = HeapRb::<u8>::new(blockalign * ( 2 * chunksize + 2 * callback_frames ));
                let (mut device_producer, mut device_consumer) = ringbuffer.split();

                trace!("Build input stream");
=======
                trace!("Build input stream.");
>>>>>>> d797c6c4
                let (mut audio_unit, device_id) = match open_coreaudio_capture(&devname, capture_samplerate, channels, &sample_format) {
                    Ok(audio_unit) => audio_unit,
                    Err(err) => {
                        status_channel
                            .send(StatusMessage::CaptureError(err.to_string()))
                            .unwrap_or(());
                        barrier.wait();
                        return;
                    }
                };

                let mut chunk_counter = 0;

                type Args = render_callback::Args<data::InterleavedBytes<f32>>;

                let callback_res = audio_unit.set_input_callback(move |args: Args| {
                    let Args {
                        num_frames, data, ..
                    } = args;
<<<<<<< HEAD
                    trace!("capture call, read {num_frames} frames");

                    let pushed_bytes = device_producer.push_slice(data.buffer);
                    if pushed_bytes < data.buffer.len() {
                        debug!(
                            "Capture ring buffer is full, dropped {} out of {} bytes",
                            data.buffer.len() - pushed_bytes,
                            data.buffer.len()
                        );
=======
                    trace!("Capture call, read {num_frames} frames.");
                    let mut new_data = match saved_buffer.len() {
                        0 => rx_dev_free.recv().unwrap(),
                        _ => saved_buffer.pop().unwrap(),
                    };
                    let length_bytes = data.buffer.len();
                    if length_bytes > new_data.len() {
                        debug!("Buffer is too small, resizing from {} to {}.", new_data.len(), length_bytes);
                        new_data.resize(length_bytes, 0);
                    }
                    for (databyte, bufferbyte) in data.buffer.iter().zip(new_data.iter_mut()) {
                        *bufferbyte = *databyte;
>>>>>>> d797c6c4
                    }
                    match tx_dev.try_send((chunk_counter, pushed_bytes)) {
                        Ok(()) => {
                            device_sph.signal();
                        },
<<<<<<< HEAD
                        Err(TrySendError::Full((nbr, length_bytes))) => {
                            debug!("Dropping captured chunk {nbr} with len {length_bytes}");
=======
                        Err(TrySendError::Full((nbr, length_bytes, buf))) => {
                            debug!("Dropping captured chunk {nbr} with len {length_bytes}.");
                            saved_buffer.push(buf);
>>>>>>> d797c6c4
                        }
                        Err(_) => {
                            error!("Error sending, channel disconnected");
                        }
                    }
                    chunk_counter += 1;
                    Ok(())
                });

                match callback_res {
                    Ok(()) => {},
                    Err(err) => {
                        channel.send(AudioMessage::EndOfStream).unwrap_or(());
                        status_channel.send(StatusMessage::CaptureError(err.to_string() )).unwrap_or(());
                        barrier.wait();
                        return;
                    },
                }
                let (rate_tx, rate_rx) = mpsc::channel();
                let mut rate_listener = RateListener::new(device_id, Some(rate_tx));
                if let Err(err) = rate_listener.register() {
                    warn!("Unable to register capture rate listener, error: {err}.");
                }
                let mut alive_listener = AliveListener::new(device_id);
                if let Err(err) = alive_listener.register() {
                    warn!("Unable to register capture device alive listener, error: {err}.");
                }

                let mut capture_frames = chunksize;
                capture_frames = nbr_capture_frames(
                    &resampler,
                    capture_frames,
                );

                let pitch_supported = configure_pitch_control(device_id);
                if pitch_supported {
                    if samplerate == capture_samplerate && resampler.is_some() {
                        warn!("Needless 1:1 sample rate conversion active. Not needed since capture device supports rate adjust.");
                    } else if async_src && resampler.is_some() {
                        warn!("Async resampler not needed since capture device supports rate adjust. Consider switching to Sync type to save CPU time.");
                    }
                }

                let mut averager = countertimer::TimeAverage::new();
                let mut watcher_averager = countertimer::TimeAverage::new();
                let mut valuewatcher = countertimer::ValueWatcher::new(capture_samplerate as f32, RATE_CHANGE_THRESHOLD_VALUE, RATE_CHANGE_THRESHOLD_COUNT);
                let mut value_range = 0.0;
                let mut chunk_stats = ChunkStats{rms: vec![0.0; channels], peak: vec![0.0; channels]};
                let mut rate_adjust = 0.0;
                let mut silence_counter = countertimer::SilenceCounter::new(silence_threshold, silence_timeout, capture_samplerate, chunksize);
                let mut state = ProcessingState::Running;
                let blockalign = 4*channels;
                // TODO check if this ever needs to be resized
                let mut data_buffer = vec![0u8; 4 * blockalign * capture_frames];
                let mut expected_chunk_nbr = 0;
                let mut prev_len = 0;
                let mut channel_mask = vec![true; channels];
                debug!("Capture device ready and waiting.");
                match status_channel.send(StatusMessage::CaptureReady) {
                    Ok(()) => {}
                    Err(_err) => {}
                }
                barrier.wait();
                debug!("Capture device starts now!");
                match audio_unit.start() {
                    Ok(()) => {},
                    Err(err) => {
                        channel.send(AudioMessage::EndOfStream).unwrap_or(());
                        status_channel.send(StatusMessage::CaptureError(err.to_string() )).unwrap_or(());
                        return;
                    },
                }
                let thread_handle = match promote_current_thread_to_real_time(chunksize as u32, samplerate as u32) {
                    Ok(h) => {
                        debug!("Capture thread has real-time priority.");
                        Some(h)
                    }
                    Err(err) => {
                        warn!(
                            "Capture thread could not get real time priority, error: {}.",
                            err
                        );
                        None
                    }
                };
                'deviceloop: loop {
                    match command_channel.try_recv() {
                        Ok(CommandMessage::Exit) => {
                            debug!("Exit message received, sending EndOfStream.");
                            let msg = AudioMessage::EndOfStream;
                            channel.send(msg).unwrap_or(());
                            status_channel.send(StatusMessage::CaptureDone).unwrap_or(());
                            break;
                        }
                        Ok(CommandMessage::SetSpeed { speed }) => {
                            rate_adjust = speed;
                            debug!("Requested to adjust capture speed to {speed}.");
                            if pitch_supported {
                                set_pitch(device_id, speed as f32);
                            }
                            else if let Some(resampl) = &mut resampler {
                                debug!("Adjusting resampler rate to {speed}.");
                                if async_src {
                                    if resampl.set_resample_ratio_relative(speed, true).is_err() {
                                        debug!("Failed to set resampling speed to {speed}.");
                                    }
                                }
                                else {
                                    warn!("Requested rate adjust of synchronous resampler. Ignoring request.");
                                }
                            }
                        },
                        Err(crossbeam_channel::TryRecvError::Empty) => {}
                        Err(crossbeam_channel::TryRecvError::Disconnected) => {
                            error!("Command channel was closed");
                            break;
                        }
                    }
                    match rate_rx.try_recv() {
                        Ok(rate) => {
                            debug!("Capture rate change event, new rate: {rate}.");
                            if rate as usize != capture_samplerate {
                                channel.send(AudioMessage::EndOfStream).unwrap_or(());
                                status_channel.send(StatusMessage::CaptureFormatChange(rate as usize)).unwrap_or(());
                                break;
                            }
                        },
                        Err(mpsc::TryRecvError::Empty) => {}
                        Err(mpsc::TryRecvError::Disconnected) => {
                            error!("Rate event queue closed!");
                            channel.send(AudioMessage::EndOfStream).unwrap_or(());
                            status_channel.send(StatusMessage::CaptureError("Rate listener channel closed".to_string())).unwrap_or(());
                            break;
                        }
                    }
                    if !alive_listener.is_alive() {
                        error!("Capture device is no longer alive");
                        status_channel.send(StatusMessage::CaptureError("Capture device is no longer alive".to_string())).unwrap_or(());
                        break 'deviceloop;
                    }
                    capture_frames = nbr_capture_frames(
                        &resampler,
                        capture_frames,
                    );
                    let capture_bytes = blockalign * capture_frames;
                    let mut tries = 0;
<<<<<<< HEAD
                    while device_consumer.occupied_len() < (blockalign * capture_frames) && tries < 50 {
                        trace!("capture device needs more samples to make chunk, reading from channel");
                        let _ = semaphore.wait_timeout(Duration::from_millis(20));
                        match rx_dev.try_recv() {
                            Ok((chunk_nbr, length_bytes)) => {
                                trace!("got chunk, length {length_bytes} bytes");
=======
                    while data_queue.len() < (blockalign * capture_frames) && tries < 50 {
                        trace!("Capture device needs more samples to make chunk, reading from channel.");
                        let _ = semaphore.wait_timeout(Duration::from_millis(20));
                        match rx_dev.try_recv() {
                            Ok((chunk_nbr, length_bytes, data)) => {
                                trace!("Received chunk, length {length_bytes} bytes.");
>>>>>>> d797c6c4
                                expected_chunk_nbr += 1;
                                if chunk_nbr > expected_chunk_nbr {
                                    warn!("Samples were dropped, missing {} buffers.", chunk_nbr-expected_chunk_nbr);
                                    expected_chunk_nbr = chunk_nbr;
                                }
                            }
                            Err(TryRecvError::Empty) => {
                                trace!("No new data from inner capture thread, try {tries} of 50.");
                            }
                            Err(TryRecvError::Disconnected) => {
                                error!("Channel is closed.");
                                channel.send(AudioMessage::EndOfStream).unwrap_or(());
                                status_channel.send(StatusMessage::CaptureError("Inner capture thread has exited.".to_string())).unwrap_or(());
                                return;
                            }
                        }
                        tries += 1;
                    }
                    if device_consumer.occupied_len() < (blockalign * capture_frames) {
                        if let Some(mut capture_status) = capture_status.try_write() {
                            capture_status.measured_samplerate = 0;
                            capture_status.signal_range = 0.0;
                            capture_status.rate_adjust = 0.0;
                            capture_status.state = ProcessingState::Stalled;
                        }
                        else {
                            xtrace!("Capture status blocked, skip update.");
                        }
                        let msg = AudioMessage::Pause;
                        if channel.send(msg).is_err() {
                            info!("Processing thread has already stopped.");
                            break;
                        }
                        continue;
                    }
                    device_consumer.pop_slice(&mut data_buffer[0..capture_bytes]);
                    let mut chunk = buffer_to_chunk_rawbytes(
                        &data_buffer[0..capture_bytes],
                        channels,
                        &SampleFormat::FLOAT32LE,
                        capture_bytes,
                        &capture_status.read().used_channels,
                    );
                    averager.add_value(capture_frames + device_consumer.occupied_len()/blockalign - prev_len/blockalign);
                    if let Some(capture_status) = capture_status.try_upgradable_read() {
                        if averager.larger_than_millis(capture_status.update_interval as u64)
                        {
                            let samples_per_sec = averager.average();
                            averager.restart();
                            let measured_rate_f = samples_per_sec;
                            debug!(
                                "Measured sample rate is {:.1} Hz.",
                                measured_rate_f
                            );
                            if let Ok(mut capture_status) = RwLockUpgradableReadGuard::try_upgrade(capture_status) {
                                capture_status.measured_samplerate = measured_rate_f as usize;
                                capture_status.signal_range = value_range as f32;
                                capture_status.rate_adjust = rate_adjust as f32;
                                capture_status.state = state;
                            }
                            else {
                                xtrace!("Capture status upgrade blocked, skip update.");
                            }
                        }
                    }
                    else {
                        xtrace!("Capture status blocked, skip update.");
                    }
                    watcher_averager.add_value(capture_frames + device_consumer.occupied_len()/blockalign - prev_len/blockalign);
                    if watcher_averager.larger_than_millis(rate_measure_interval)
                    {
                        let samples_per_sec = watcher_averager.average();
                        watcher_averager.restart();
                        let measured_rate_f = samples_per_sec;
                        debug!(
                            "Rate watcher, measured sample rate is {:.1} Hz.",
                            measured_rate_f
                        );
                        let changed = valuewatcher.check_value(measured_rate_f as f32);
                        if changed {
                            warn!("sample rate change detected, last rate was {measured_rate_f} Hz.");
                            if stop_on_rate_change {
                                let msg = AudioMessage::EndOfStream;
                                channel.send(msg).unwrap_or(());
                                status_channel.send(StatusMessage::CaptureFormatChange(measured_rate_f as usize)).unwrap_or(());
                                break;
                            }
                        }
                    }
                    prev_len = device_consumer.occupied_len();
                    chunk.update_stats(&mut chunk_stats);
                    if let Some(mut capture_status) = capture_status.try_write() {
                        capture_status.signal_rms.add_record_squared(chunk_stats.rms_linear());
                        capture_status.signal_peak.add_record(chunk_stats.peak_linear());
                    }
                    else {
                        xtrace!("Capture status blocked, skip rms update.");
                    }
                    value_range = chunk.maxval - chunk.minval;
                    state = silence_counter.update(value_range);
                    if state == ProcessingState::Running {
                        if let Some(resampl) = &mut resampler {
                            chunk.update_channel_mask(&mut channel_mask);
                            let new_waves = resampl.process(&chunk.waveforms, Some(&channel_mask)).unwrap();
                            let mut chunk_frames = new_waves.iter().map(|w| w.len()).max().unwrap();
                            if chunk_frames == 0 {
                                chunk_frames = chunksize;
                            }
                            chunk.frames = chunk_frames;
                            chunk.valid_frames = chunk.frames;
                            chunk.waveforms = new_waves;
                        }
                        let msg = AudioMessage::Audio(chunk);
                        if channel.send(msg).is_err() {
                            info!("Processing thread has already stopped.");
                            break;
                        }
                    }
                    else if state == ProcessingState::Paused {
                        let msg = AudioMessage::Pause;
                        if channel.send(msg).is_err() {
                            info!("Processing thread has already stopped.");
                            break;
                        }
                    }
                }
                if let Some(h) = thread_handle {
                    match demote_current_thread_from_real_time(h) {
                        Ok(_) => {
                            debug!("Capture thread returned to normal priority.")
                        }
                        Err(_) => {
                            warn!("Could not bring the capture thread back to normal priority.")
                        }
                    };
                }
                capture_status.write().state = ProcessingState::Inactive;
            })?;
        Ok(Box::new(handle))
    }
}

// Will this ever be needed?
/*
fn get_pitch(device_id: AudioDeviceID) -> Option<f32> {
    let property_address = AudioObjectPropertyAddress {
        mSelector: kAudioDevicePropertyStereoPan,
        mScope: kAudioObjectPropertyScopeOutput,
        mElement: kAudioObjectPropertyElementMain,
    };

    let pan: f32 = 0.0;
    let data_size = mem::size_of::<f32>() as u32;
    let status = unsafe {
        AudioObjectGetPropertyData(
            device_id,
            &property_address as *const _,
            0,
            null(),
            &data_size as *const _ as *mut _,
            &pan as *const _ as *mut _,
        )
    };
    if status != 0 {
        warn!("Unable to get pitch, error code: {}", status);
        return None;
    }
    let pitch = 1.0 + 0.02 * (pan - 0.5);
    Some(pitch)
}
*/

fn set_pitch(device_id: AudioDeviceID, pitch: f32) {
    let property_address = AudioObjectPropertyAddress {
        mSelector: kAudioDevicePropertyStereoPan,
        mScope: kAudioObjectPropertyScopeOutput,
        mElement: kAudioObjectPropertyElementMain,
    };
    let mut pan: f32 = (pitch - 1.0) * 50.0 + 0.5;
    pan = pan.clamp(0.0, 1.0);
    debug!("Setting capture pitch to: {pitch}, corresponding pan value: {pan}.");
    let data_size = mem::size_of::<f32>() as u32;
    let status = unsafe {
        AudioObjectSetPropertyData(
            device_id,
            &property_address as *const _,
            0,
            null(),
            data_size,
            &pan as *const _ as *mut _,
        )
    };
    if status != 0 {
        warn!("Unable to set pitch, error code: {status}.",);
    }
}

fn set_clock_source_index(device_id: AudioDeviceID, index: u32) -> bool {
    debug!("Changing capture device clock source to item with index {index}.");
    let property_address = AudioObjectPropertyAddress {
        mSelector: kAudioDevicePropertyClockSource,
        mScope: kAudioObjectPropertyScopeGlobal,
        mElement: kAudioObjectPropertyElementMain,
    };
    let data_size = mem::size_of::<u32>() as u32;
    let status = unsafe {
        AudioObjectSetPropertyData(
            device_id,
            &property_address as *const _,
            0,
            null(),
            data_size,
            &index as *const _ as *mut _,
        )
    };
    if status != 0 {
        warn!("Unable to set clock source, error code: {status}.");
        return false;
    }
    true
}

/*
fn get_clock_source_index(device_id: AudioDeviceID) -> Option<u32> {
    let property_address = AudioObjectPropertyAddress {
        mSelector: kAudioDevicePropertyClockSource,
        mScope: kAudioObjectPropertyScopeGlobal,
        mElement: kAudioObjectPropertyElementMain,
    };
    let index: u32 = 0;
    let data_size = mem::size_of::<u32>() as u32;
    let status = unsafe {
        AudioObjectGetPropertyData(
            device_id,
            &property_address as *const _,
            0,
            null(),
            &data_size as *const _ as *mut _,
            &index as *const _ as *mut _,
        )
    };
    if status != 0 {
        warn!("Unable to set clock source, error code: {}", status);
        return None;
    }
    Some(index)
}
*/

fn get_clock_source_names_and_ids(device_id: AudioDeviceID) -> (Vec<String>, Vec<u32>) {
    let mut names = Vec::new();
    let mut ids = Vec::new();

    let property_address = AudioObjectPropertyAddress {
        mSelector: kAudioDevicePropertyClockSources,
        mScope: kAudioObjectPropertyScopeGlobal,
        mElement: kAudioObjectPropertyElementMain,
    };

    let data_size = 0u32;
    let status = unsafe {
        AudioObjectGetPropertyDataSize(
            device_id,
            &property_address as *const _,
            0,
            null(),
            &data_size as *const _ as *mut _,
        )
    };
    if status as u32 == kAudioCodecUnknownPropertyError {
        info!("The capture device has no clock source control.");
        return (names, ids);
    }
    if status != 0 {
        warn!("Unable to read number of clock sources, error code: {status}.");
        return (names, ids);
    }
    let nbr_items = data_size / mem::size_of::<u32>() as u32;
    debug!("Capture device has {nbr_items} clock sources.");
    if nbr_items > 0 {
        let mut sources = vec![0u32; nbr_items as usize];
        let status = unsafe {
            AudioObjectGetPropertyData(
                device_id,
                &property_address as *const _,
                0,
                null(),
                &data_size as *const _ as *mut _,
                sources.as_mut_ptr() as *mut _ as *mut _,
            )
        };
        if status != 0 {
            warn!("Unable to list clock sources, error code: {status}.");
            return (names, ids);
        }

        for id in sources.iter() {
            let name = get_item_name(device_id, *id);
            names.push(name);
            ids.push(*id)
        }
    }
    debug!(
        "Available capture device clock source ids: {:?}, names: {:?}.",
        ids, names
    );
    (names, ids)
}

/// Get the clock source item for a device id.
fn get_item_name(device_id: AudioDeviceID, index: u32) -> String {
    let property_address = AudioObjectPropertyAddress {
        mSelector: kAudioDevicePropertyClockSourceNameForIDCFString,
        mScope: kAudioObjectPropertyScopeGlobal,
        mElement: kAudioObjectPropertyElementMain,
    };
    let mut index: u32 = index;
    let mut device_name: CFStringRef = null_mut();
    let data_out = AudioValueTranslation {
        mInputData: &mut index as *mut u32 as *mut c_void,
        mInputDataSize: mem::size_of::<u32>() as u32,
        mOutputData: &mut device_name as *mut CFStringRef as *mut c_void,
        mOutputDataSize: mem::size_of::<CFStringRef>() as u32,
    };
    let data_size = mem::size_of::<AudioValueTranslation>() as u32;
    let c_str = unsafe {
        let status = AudioObjectGetPropertyData(
            device_id,
            &property_address as *const _,
            4,
            &index as *const _ as *const c_void,
            &data_size as *const _ as *mut _,
            &data_out as *const _ as *mut _,
        );
        if status != 0 {
            return "(unknown)".to_owned();
        }
        let c_string: *const c_char =
            CFStringGetCStringPtr(device_name as CFStringRef, kCFStringEncodingUTF8);
        if c_string.is_null() {
            return "(unknown)".to_owned();
        }
        CStr::from_ptr(c_string as *mut _)
    };
    c_str.to_string_lossy().into_owned()
}

fn configure_pitch_control(device_id: AudioDeviceID) -> bool {
    let (names, ids) = get_clock_source_names_and_ids(device_id);
    if names.is_empty() {
        return false;
    }
    match names.iter().position(|n| n == "Internal Adjustable") {
        Some(idx) => {
            info!("The capture device supports pitch control.");
            set_clock_source_index(device_id, ids[idx])
        }
        None => {
            info!("The capture device does not support pitch control.");
            false
        }
    }
}<|MERGE_RESOLUTION|>--- conflicted
+++ resolved
@@ -453,16 +453,11 @@
                     while sample_queue.len() < (blockalign * num_frames) {
                         trace!("playback loop needs more samples, reading from channel");
                         match rx_dev.try_recv() {
-<<<<<<< HEAD
                             Ok(PlaybackDeviceMessage::Data(bytes)) => {
-                                trace!("got chunk");
+                                trace!("Received a chunk.");
                                 for element in device_consumer.pop_iter().take(bytes) {
                                     sample_queue.push_back(element);
                                 }
-=======
-                            Ok(PlaybackDeviceMessage::Data(chunk)) => {
-                                trace!("Received a chunk.");
->>>>>>> d797c6c4
                                 if !running {
                                     running = true;
                                     if starting {
@@ -523,7 +518,6 @@
                     Ok(()) => {}
                     Err(_err) => {}
                 }
-<<<<<<< HEAD
 
                 let mut buf = vec![
                                 0u8;
@@ -532,10 +526,7 @@
                                     * SampleFormat::FLOAT32LE.bytes_per_sample()
                             ];
 
-                debug!("Playback device ready and waiting");
-=======
                 debug!("Playback device ready and waiting.");
->>>>>>> d797c6c4
                 barrier.wait();
                 debug!("Playback device starts now!");
                 match audio_unit.start() {
@@ -733,14 +724,10 @@
                 let semaphore = Semaphore::new(0);
                 let device_sph = semaphore.clone();
 
-<<<<<<< HEAD
                 let ringbuffer = HeapRb::<u8>::new(blockalign * ( 2 * chunksize + 2 * callback_frames ));
                 let (mut device_producer, mut device_consumer) = ringbuffer.split();
 
-                trace!("Build input stream");
-=======
                 trace!("Build input stream.");
->>>>>>> d797c6c4
                 let (mut audio_unit, device_id) = match open_coreaudio_capture(&devname, capture_samplerate, channels, &sample_format) {
                     Ok(audio_unit) => audio_unit,
                     Err(err) => {
@@ -760,43 +747,22 @@
                     let Args {
                         num_frames, data, ..
                     } = args;
-<<<<<<< HEAD
-                    trace!("capture call, read {num_frames} frames");
+                    trace!("Capture call, read {num_frames} frames.");
 
                     let pushed_bytes = device_producer.push_slice(data.buffer);
                     if pushed_bytes < data.buffer.len() {
                         debug!(
-                            "Capture ring buffer is full, dropped {} out of {} bytes",
+                            "Capture ring buffer is full, dropped {} out of {} bytes.",
                             data.buffer.len() - pushed_bytes,
                             data.buffer.len()
                         );
-=======
-                    trace!("Capture call, read {num_frames} frames.");
-                    let mut new_data = match saved_buffer.len() {
-                        0 => rx_dev_free.recv().unwrap(),
-                        _ => saved_buffer.pop().unwrap(),
-                    };
-                    let length_bytes = data.buffer.len();
-                    if length_bytes > new_data.len() {
-                        debug!("Buffer is too small, resizing from {} to {}.", new_data.len(), length_bytes);
-                        new_data.resize(length_bytes, 0);
-                    }
-                    for (databyte, bufferbyte) in data.buffer.iter().zip(new_data.iter_mut()) {
-                        *bufferbyte = *databyte;
->>>>>>> d797c6c4
                     }
                     match tx_dev.try_send((chunk_counter, pushed_bytes)) {
                         Ok(()) => {
                             device_sph.signal();
                         },
-<<<<<<< HEAD
                         Err(TrySendError::Full((nbr, length_bytes))) => {
-                            debug!("Dropping captured chunk {nbr} with len {length_bytes}");
-=======
-                        Err(TrySendError::Full((nbr, length_bytes, buf))) => {
                             debug!("Dropping captured chunk {nbr} with len {length_bytes}.");
-                            saved_buffer.push(buf);
->>>>>>> d797c6c4
                         }
                         Err(_) => {
                             error!("Error sending, channel disconnected");
@@ -943,21 +909,12 @@
                     );
                     let capture_bytes = blockalign * capture_frames;
                     let mut tries = 0;
-<<<<<<< HEAD
                     while device_consumer.occupied_len() < (blockalign * capture_frames) && tries < 50 {
-                        trace!("capture device needs more samples to make chunk, reading from channel");
+                        trace!("Capture device needs more samples to make chunk, reading from channel.");
                         let _ = semaphore.wait_timeout(Duration::from_millis(20));
                         match rx_dev.try_recv() {
                             Ok((chunk_nbr, length_bytes)) => {
-                                trace!("got chunk, length {length_bytes} bytes");
-=======
-                    while data_queue.len() < (blockalign * capture_frames) && tries < 50 {
-                        trace!("Capture device needs more samples to make chunk, reading from channel.");
-                        let _ = semaphore.wait_timeout(Duration::from_millis(20));
-                        match rx_dev.try_recv() {
-                            Ok((chunk_nbr, length_bytes, data)) => {
                                 trace!("Received chunk, length {length_bytes} bytes.");
->>>>>>> d797c6c4
                                 expected_chunk_nbr += 1;
                                 if chunk_nbr > expected_chunk_nbr {
                                     warn!("Samples were dropped, missing {} buffers.", chunk_nbr-expected_chunk_nbr);
