use crate::compressor;
use crate::filters;
use crate::mixer;
use serde::{de, Deserialize, Serialize};
use serde_with;
use std::collections::HashMap;
use std::error;
use std::fmt;
use std::fs::File;
use std::io::BufReader;
use std::io::Read;
use std::path::{Path, PathBuf};
use std::sync::RwLock;

//type SmpFmt = i16;
use crate::PrcFmt;
type Res<T> = Result<T, Box<dyn error::Error>>;

pub struct Overrides {
    pub samplerate: Option<usize>,
    pub sample_format: Option<SampleFormat>,
    pub extra_samples: Option<usize>,
    pub channels: Option<usize>,
}

lazy_static! {
    pub static ref OVERRIDES: RwLock<Overrides> = RwLock::new(Overrides {
        samplerate: None,
        sample_format: None,
        extra_samples: None,
        channels: None,
    });
}

#[derive(Debug)]
pub struct ConfigError {
    desc: String,
}

impl fmt::Display for ConfigError {
    fn fmt(&self, f: &mut fmt::Formatter<'_>) -> fmt::Result {
        write!(f, "{}", self.desc)
    }
}

impl error::Error for ConfigError {
    fn description(&self) -> &str {
        &self.desc
    }
}

impl ConfigError {
    pub fn new(desc: &str) -> Self {
        ConfigError {
            desc: desc.to_owned(),
        }
    }
}

#[allow(clippy::upper_case_acronyms)]
#[derive(Clone, Copy, Debug, Serialize, Deserialize, Eq, PartialEq)]
#[serde(deny_unknown_fields)]
pub enum SampleFormat {
    S16LE,
    S24LE,
    S24LE3,
    S32LE,
    FLOAT32LE,
    FLOAT64LE,
}

impl SampleFormat {
    pub fn bits_per_sample(&self) -> usize {
        match self {
            SampleFormat::S16LE => 16,
            SampleFormat::S24LE => 24,
            SampleFormat::S24LE3 => 24,
            SampleFormat::S32LE => 32,
            SampleFormat::FLOAT32LE => 32,
            SampleFormat::FLOAT64LE => 64,
        }
    }

    pub fn bytes_per_sample(&self) -> usize {
        match self {
            SampleFormat::S16LE => 2,
            SampleFormat::S24LE => 4,
            SampleFormat::S24LE3 => 3,
            SampleFormat::S32LE => 4,
            SampleFormat::FLOAT32LE => 4,
            SampleFormat::FLOAT64LE => 8,
        }
    }

    pub fn from_name(label: &str) -> Option<SampleFormat> {
        match label {
            "FLOAT32LE" => Some(SampleFormat::FLOAT32LE),
            "FLOAT64LE" => Some(SampleFormat::FLOAT64LE),
            "S16LE" => Some(SampleFormat::S16LE),
            "S24LE" => Some(SampleFormat::S24LE),
            "S24LE3" => Some(SampleFormat::S24LE3),
            "S32LE" => Some(SampleFormat::S32LE),
            _ => None,
        }
    }
}

impl fmt::Display for SampleFormat {
    fn fmt(&self, f: &mut fmt::Formatter<'_>) -> fmt::Result {
        let formatstr = match self {
            SampleFormat::FLOAT32LE => "FLOAT32LE",
            SampleFormat::FLOAT64LE => "FLOAT64LE",
            SampleFormat::S16LE => "S16LE",
            SampleFormat::S24LE => "S24LE",
            SampleFormat::S24LE3 => "S24LE3",
            SampleFormat::S32LE => "S32LE",
        };
        write!(f, "{}", formatstr)
    }
}

#[derive(Clone, Debug, Serialize, Deserialize, Eq, PartialEq)]
#[serde(deny_unknown_fields)]
#[serde(tag = "type")]
pub enum CaptureDevice {
    #[cfg(target_os = "linux")]
    #[serde(alias = "ALSA", alias = "alsa")]
    Alsa {
        #[serde(deserialize_with = "validate_nonzero_usize")]
        channels: usize,
        device: String,
        format: SampleFormat,
    },
    #[cfg(all(target_os = "linux", feature = "bluez-backend"))]
    #[serde(alias = "BLUEZ", alias = "bluez")]
    Bluez(CaptureDeviceBluez),
    #[cfg(feature = "pulse-backend")]
    #[serde(alias = "PULSE", alias = "pulse")]
    Pulse {
        #[serde(deserialize_with = "validate_nonzero_usize")]
        channels: usize,
        device: String,
        format: SampleFormat,
    },
    #[serde(alias = "FILE", alias = "file")]
    File(CaptureDeviceFile),
    #[serde(alias = "STDIN", alias = "stdin")]
    Stdin(CaptureDeviceStdin),
    #[cfg(target_os = "macos")]
    #[serde(alias = "COREAUDIO", alias = "coreaudio")]
    CoreAudio(CaptureDeviceCA),
    #[cfg(target_os = "windows")]
    #[serde(alias = "WASAPI", alias = "wasapi")]
    Wasapi(CaptureDeviceWasapi),
    #[cfg(all(
        feature = "cpal-backend",
        feature = "jack-backend",
        any(
            target_os = "linux",
            target_os = "dragonfly",
            target_os = "freebsd",
            target_os = "netbsd"
        )
    ))]
    #[serde(alias = "JACK", alias = "jack")]
    Jack {
        #[serde(deserialize_with = "validate_nonzero_usize")]
        channels: usize,
        device: String,
    },
}

impl CaptureDevice {
    pub fn channels(&self) -> usize {
        match self {
            #[cfg(target_os = "linux")]
            CaptureDevice::Alsa { channels, .. } => *channels,
            #[cfg(all(target_os = "linux", feature = "bluez-backend"))]
            CaptureDevice::Bluez(dev) => dev.channels,
            #[cfg(feature = "pulse-backend")]
            CaptureDevice::Pulse { channels, .. } => *channels,
            CaptureDevice::File(dev) => dev.channels,
            CaptureDevice::Stdin(dev) => dev.channels,
            #[cfg(target_os = "macos")]
            CaptureDevice::CoreAudio(dev) => dev.channels,
            #[cfg(target_os = "windows")]
            CaptureDevice::Wasapi(dev) => dev.channels,
            #[cfg(all(
                feature = "cpal-backend",
                feature = "jack-backend",
                any(
                    target_os = "linux",
                    target_os = "dragonfly",
                    target_os = "freebsd",
                    target_os = "netbsd"
                )
            ))]
            CaptureDevice::Jack { channels, .. } => *channels,
        }
    }

    pub fn sampleformat(&self) -> SampleFormat {
        match self {
            #[cfg(target_os = "linux")]
            CaptureDevice::Alsa { format, .. } => *format,
            #[cfg(all(target_os = "linux", feature = "bluez-backend"))]
<<<<<<< HEAD
            CaptureDevice::Bluez(dev)=> dev.format,
=======
            CaptureDevice::Bluez { format, .. } => *format,
>>>>>>> 60d78524
            #[cfg(feature = "pulse-backend")]
            CaptureDevice::Pulse { format, .. } => *format,
            CaptureDevice::File(dev) => dev.format,
            CaptureDevice::Stdin(dev) => dev.format,
            #[cfg(target_os = "macos")]
            CaptureDevice::CoreAudio(dev) => dev.get_format(),
            #[cfg(target_os = "windows")]
            CaptureDevice::Wasapi(dev) => dev.format,
            #[cfg(all(
                feature = "cpal-backend",
                feature = "jack-backend",
                any(
                    target_os = "linux",
                    target_os = "dragonfly",
                    target_os = "freebsd",
                    target_os = "netbsd"
                )
            ))]
            CaptureDevice::Jack { .. } => SampleFormat::FLOAT32LE,
        }
    }
}

#[derive(Clone, Debug, Serialize, Deserialize, Eq, PartialEq)]
#[serde(deny_unknown_fields)]
pub struct CaptureDeviceFile {
    #[serde(deserialize_with = "validate_nonzero_usize")]
    pub channels: usize,
    pub filename: String,
    pub format: SampleFormat,
    #[serde(default)]
    pub extra_samples: Option<usize>,
    #[serde(default)]
    pub skip_bytes: Option<usize>,
    #[serde(default)]
    pub read_bytes: Option<usize>,
}

impl CaptureDeviceFile {
    pub fn get_extra_samples(&self) -> usize {
        self.extra_samples.unwrap_or_default()
    }
    pub fn get_skip_bytes(&self) -> usize {
        self.skip_bytes.unwrap_or_default()
    }
    pub fn get_read_bytes(&self) -> usize {
        self.read_bytes.unwrap_or_default()
    }
}

#[derive(Clone, Debug, Serialize, Deserialize, Eq, PartialEq)]
#[serde(deny_unknown_fields)]
pub struct CaptureDeviceStdin {
    #[serde(deserialize_with = "validate_nonzero_usize")]
    pub channels: usize,
    pub format: SampleFormat,
    #[serde(default)]
    pub extra_samples: Option<usize>,
    #[serde(default)]
    pub skip_bytes: Option<usize>,
    #[serde(default)]
    pub read_bytes: Option<usize>,
}

impl CaptureDeviceStdin {
    pub fn get_extra_samples(&self) -> usize {
        self.extra_samples.unwrap_or_default()
    }
    pub fn get_skip_bytes(&self) -> usize {
        self.skip_bytes.unwrap_or_default()
    }
    pub fn get_read_bytes(&self) -> usize {
        self.read_bytes.unwrap_or_default()
    }
}

#[cfg(all(target_os = "linux", feature = "bluez-backend"))]
#[derive(Clone, Debug, Serialize, Deserialize, Eq, PartialEq)]
#[serde(deny_unknown_fields)]
pub struct CaptureDeviceBluez {
    #[serde(default)]
    service: Option<String>,
    // TODO: Allow the user to specify mac address rather than D-Bus path
    pub dbus_path: String,
    // TODO: sample format, sample rate and channel count should be determined
    // from D-Bus properties
    pub format: SampleFormat,
    pub channels: usize,
}

#[cfg(all(target_os = "linux", feature = "bluez-backend"))]
impl CaptureDeviceBluez{
    pub fn get_service(&self) -> String {
        self.service.clone().unwrap_or("org.bluealsa".to_string())
    }
}

#[cfg(target_os = "windows")]
#[derive(Clone, Debug, Serialize, Deserialize, Eq, PartialEq)]
#[serde(deny_unknown_fields)]
pub struct CaptureDeviceWasapi {
    #[serde(deserialize_with = "validate_nonzero_usize")]
    pub channels: usize,
    pub device: Option<String>,
    pub format: SampleFormat,
    #[serde(default)]
    exclusive: Option<bool>,
    #[serde(default)]
    loopback: Option<bool>,
}

#[cfg(target_os = "windows")]
impl CaptureDeviceWasapi {
    pub fn get_exclusive(&self) -> bool {
        self.exclusive.unwrap_or_default()
    }

    pub fn get_loopback(&self) -> bool {
        self.loopback.unwrap_or_default()
    }
}

#[cfg(target_os = "macos")]
#[derive(Clone, Debug, Serialize, Deserialize, Eq, PartialEq)]
#[serde(deny_unknown_fields)]
pub struct CaptureDeviceCA {
    #[serde(deserialize_with = "validate_nonzero_usize")]
    pub channels: usize,
    pub device: Option<String>,
    #[serde(default)]
    format: Option<SampleFormat>,
    #[serde(default)]
    change_format: Option<bool>,
}

#[cfg(target_os = "macos")]
impl CaptureDeviceCA {
    pub fn get_format(&self) -> SampleFormat {
        self.format.unwrap_or(SampleFormat::S32LE)
    }

    pub fn get_change_format(&self) -> bool {
        self.change_format.unwrap_or_default()
    }
}

#[derive(Clone, Debug, Serialize, Deserialize, Eq, PartialEq)]
#[serde(deny_unknown_fields)]
#[serde(tag = "type")]
pub enum PlaybackDevice {
    #[cfg(target_os = "linux")]
    #[serde(alias = "ALSA", alias = "alsa")]
    Alsa {
        #[serde(deserialize_with = "validate_nonzero_usize")]
        channels: usize,
        device: String,
        format: SampleFormat,
    },
    #[cfg(feature = "pulse-backend")]
    #[serde(alias = "PULSE", alias = "pulse")]
    Pulse {
        #[serde(deserialize_with = "validate_nonzero_usize")]
        channels: usize,
        device: String,
        format: SampleFormat,
    },
    #[serde(alias = "FILE", alias = "file")]
    File {
        #[serde(deserialize_with = "validate_nonzero_usize")]
        channels: usize,
        filename: String,
        format: SampleFormat,
    },
    #[serde(alias = "STDOUT", alias = "stdout")]
    Stdout {
        #[serde(deserialize_with = "validate_nonzero_usize")]
        channels: usize,
        format: SampleFormat,
    },
    #[cfg(target_os = "macos")]
    #[serde(alias = "COREAUDIO", alias = "coreaudio")]
    CoreAudio(PlaybackDeviceCA),
    #[cfg(target_os = "windows")]
    #[serde(alias = "WASAPI", alias = "wasapi")]
    Wasapi(PlaybackDeviceWasapi),
    #[cfg(all(
        feature = "cpal-backend",
        feature = "jack-backend",
        any(
            target_os = "linux",
            target_os = "dragonfly",
            target_os = "freebsd",
            target_os = "netbsd"
        )
    ))]
    #[serde(alias = "JACK", alias = "jack")]
    Jack {
        #[serde(deserialize_with = "validate_nonzero_usize")]
        channels: usize,
        device: String,
    },
}

impl PlaybackDevice {
    pub fn channels(&self) -> usize {
        match self {
            #[cfg(target_os = "linux")]
            PlaybackDevice::Alsa { channels, .. } => *channels,
            #[cfg(feature = "pulse-backend")]
            PlaybackDevice::Pulse { channels, .. } => *channels,
            PlaybackDevice::File { channels, .. } => *channels,
            PlaybackDevice::Stdout { channels, .. } => *channels,
            #[cfg(target_os = "macos")]
            PlaybackDevice::CoreAudio(dev) => dev.channels,
            #[cfg(target_os = "windows")]
            PlaybackDevice::Wasapi(dev) => dev.channels,
            #[cfg(all(
                feature = "cpal-backend",
                feature = "jack-backend",
                any(
                    target_os = "linux",
                    target_os = "dragonfly",
                    target_os = "freebsd",
                    target_os = "netbsd"
                )
            ))]
            PlaybackDevice::Jack { channels, .. } => *channels,
        }
    }
}

#[cfg(target_os = "windows")]
#[derive(Clone, Debug, Serialize, Deserialize, Eq, PartialEq)]
#[serde(deny_unknown_fields)]
pub struct PlaybackDeviceWasapi {
    #[serde(deserialize_with = "validate_nonzero_usize")]
    pub channels: usize,
    pub device: Option<String>,
    pub format: SampleFormat,
    #[serde(default)]
    exclusive: Option<bool>,
}

#[cfg(target_os = "windows")]
impl PlaybackDeviceWasapi {
    pub fn get_exclusive(&self) -> bool {
        self.exclusive.unwrap_or_default()
    }
}

#[cfg(target_os = "macos")]
#[derive(Clone, Debug, Serialize, Deserialize, Eq, PartialEq)]
#[serde(deny_unknown_fields)]
pub struct PlaybackDeviceCA {
    #[serde(deserialize_with = "validate_nonzero_usize")]
    pub channels: usize,
    pub device: Option<String>,
    #[serde(default)]
    format: Option<SampleFormat>,
    #[serde(default)]
    change_format: Option<bool>,
    #[serde(default)]
    exclusive: Option<bool>,
}

#[cfg(target_os = "macos")]
impl PlaybackDeviceCA {
    pub fn get_format(&self) -> SampleFormat {
        self.format.unwrap_or(SampleFormat::S32LE)
    }

    pub fn get_change_format(&self) -> bool {
        self.change_format.unwrap_or_default()
    }

    pub fn get_exclusive(&self) -> bool {
        self.exclusive.unwrap_or_default()
    }
}

#[derive(Clone, Debug, Serialize, Deserialize, PartialEq)]
#[serde(deny_unknown_fields)]
pub struct Devices {
    pub samplerate: usize,
    // alias to allow old name buffersize
    #[serde(alias = "buffersize")]
    pub chunksize: usize,
    #[serde(default)]
    pub queuelimit: Option<usize>,
    #[serde(default)]
    pub silence_threshold: Option<PrcFmt>,
    #[serde(default)]
    pub silence_timeout: Option<PrcFmt>,
    pub capture: CaptureDevice,
    pub playback: PlaybackDevice,
    #[serde(default)]
    pub enable_rate_adjust: Option<bool>,
    #[serde(default)]
    pub target_level: Option<usize>,
    #[serde(default)]
    pub adjust_period: Option<f32>,
    #[serde(default)]
    pub resampler: Option<Resampler>,
    #[serde(default)]
    pub capture_samplerate: Option<usize>,
    #[serde(default)]
    pub stop_on_rate_change: Option<bool>,
    #[serde(default)]
    pub rate_measure_interval: Option<f32>,
}

// Getters for all the defaults
impl Devices {
    pub fn get_queuelimit(&self) -> usize {
        self.queuelimit.unwrap_or(4)
    }

    pub fn get_adjust_period(&self) -> f32 {
        self.adjust_period.unwrap_or(10.0)
    }

    pub fn get_rate_measure_interval(&self) -> f32 {
        self.rate_measure_interval.unwrap_or(1.0)
    }

    pub fn get_silence_threshold(&self) -> PrcFmt {
        self.silence_threshold.unwrap_or(0.0)
    }

    pub fn get_silence_timeout(&self) -> PrcFmt {
        self.silence_timeout.unwrap_or(0.0)
    }

    pub fn get_capture_samplerate(&self) -> usize {
        self.capture_samplerate.unwrap_or(self.samplerate)
    }

    pub fn get_target_level(&self) -> usize {
        self.target_level.unwrap_or(self.chunksize)
    }

    pub fn get_stop_on_rate_change(&self) -> bool {
        self.stop_on_rate_change.unwrap_or(false)
    }

    pub fn get_enable_rate_adjust(&self) -> bool {
        self.enable_rate_adjust.unwrap_or(false)
    }
}

#[derive(Clone, Copy, Debug, Serialize, Deserialize, Eq, PartialEq)]
pub enum AsyncSincInterpolation {
    Nearest,
    Linear,
    Quadratic,
    Cubic,
}

#[derive(Clone, Copy, Debug, Serialize, Deserialize, Eq, PartialEq)]
pub enum AsyncSincProfile {
    VeryFast,
    Fast,
    Balanced,
    Accurate,
}

#[derive(Clone, Copy, Debug, Serialize, Deserialize, PartialEq)]
#[serde(untagged)]
#[serde(deny_unknown_fields)]
pub enum AsyncSincParameters {
    Profile {
        profile: AsyncSincProfile,
    },
    Free {
        sinc_len: usize,
        interpolation: AsyncSincInterpolation,
        window: AsyncSincWindow,
        f_cutoff: Option<f32>,
        oversampling_factor: usize,
    },
}

#[derive(Clone, Copy, Debug, Serialize, Deserialize, PartialEq, Eq)]
#[serde(deny_unknown_fields)]
pub enum AsyncSincWindow {
    Hann,
    Hann2,
    Blackman,
    Blackman2,
    BlackmanHarris,
    BlackmanHarris2,
}

#[derive(Clone, Copy, Debug, Serialize, Deserialize, Eq, PartialEq)]
pub enum AsyncPolyInterpolation {
    Linear,
    Cubic,
    Quintic,
    Septic,
}

#[derive(Clone, Copy, Debug, Serialize, Deserialize, PartialEq)]
#[serde(tag = "type")]
#[serde(deny_unknown_fields)]
pub enum Resampler {
    AsyncPoly {
        interpolation: AsyncPolyInterpolation,
    },
    AsyncSinc(AsyncSincParameters),
    Synchronous,
}

#[derive(Clone, Debug, Serialize, Deserialize, PartialEq)]
#[serde(tag = "type")]
#[serde(deny_unknown_fields)]
pub enum Filter {
    Conv {
        #[serde(default)]
        parameters: ConvParameters,
    },
    Biquad {
        parameters: BiquadParameters,
    },
    BiquadCombo {
        parameters: BiquadComboParameters,
    },
    Delay {
        parameters: DelayParameters,
    },
    Gain {
        parameters: GainParameters,
    },
    Volume {
        parameters: VolumeParameters,
    },
    Loudness {
        parameters: LoudnessParameters,
    },
    Dither {
        parameters: DitherParameters,
    },
    DiffEq {
        parameters: DiffEqParameters,
    },
    Limiter {
        parameters: LimiterParameters,
    },
}

#[allow(clippy::upper_case_acronyms)]
#[derive(Clone, Debug, Serialize, Deserialize, Eq, PartialEq)]
#[serde(deny_unknown_fields)]
pub enum FileFormat {
    TEXT,
    S16LE,
    S24LE,
    S24LE3,
    S32LE,
    FLOAT32LE,
    FLOAT64LE,
}

impl FileFormat {
    pub fn bits_per_sample(&self) -> usize {
        match self {
            FileFormat::S16LE => 16,
            FileFormat::S24LE => 24,
            FileFormat::S24LE3 => 24,
            FileFormat::S32LE => 32,
            FileFormat::FLOAT32LE => 32,
            FileFormat::FLOAT64LE => 64,
            FileFormat::TEXT => 0,
        }
    }

    pub fn bytes_per_sample(&self) -> usize {
        match self {
            FileFormat::S16LE => 2,
            FileFormat::S24LE => 4,
            FileFormat::S24LE3 => 3,
            FileFormat::S32LE => 4,
            FileFormat::FLOAT32LE => 4,
            FileFormat::FLOAT64LE => 8,
            FileFormat::TEXT => 0,
        }
    }
}

#[derive(Clone, Debug, Serialize, Deserialize, PartialEq)]
#[serde(tag = "type")]
#[serde(deny_unknown_fields)]
pub enum ConvParameters {
    #[serde(alias = "File")]
    Raw {
        filename: String,
        #[serde(default)]
        format: FileFormat,
        #[serde(default)]
        skip_bytes_lines: usize,
        #[serde(default)]
        read_bytes_lines: usize,
    },
    Wav {
        filename: String,
        #[serde(default)]
        channel: usize,
    },
    Values {
        values: Vec<PrcFmt>,
        #[serde(default)]
        length: usize,
    },
}

impl Default for FileFormat {
    fn default() -> Self {
        FileFormat::TEXT
    }
}

impl Default for ConvParameters {
    fn default() -> Self {
        ConvParameters::Values {
            values: vec![1.0],
            length: 0,
        }
    }
}

#[derive(Clone, Debug, Serialize, Deserialize, PartialEq)]
#[serde(untagged)]
pub enum ShelfSteepness {
    Q {
        freq: PrcFmt,
        q: PrcFmt,
        gain: PrcFmt,
    },
    Slope {
        freq: PrcFmt,
        slope: PrcFmt,
        gain: PrcFmt,
    },
}

#[derive(Clone, Debug, Serialize, Deserialize, PartialEq)]
#[serde(untagged)]
pub enum PeakingWidth {
    Q {
        freq: PrcFmt,
        q: PrcFmt,
        gain: PrcFmt,
    },
    Bandwidth {
        freq: PrcFmt,
        bandwidth: PrcFmt,
        gain: PrcFmt,
    },
}

#[derive(Clone, Debug, Serialize, Deserialize, PartialEq)]
#[serde(untagged)]
pub enum NotchWidth {
    Q { freq: PrcFmt, q: PrcFmt },
    Bandwidth { freq: PrcFmt, bandwidth: PrcFmt },
}

#[allow(clippy::upper_case_acronyms)]
#[derive(Clone, Debug, Serialize, Deserialize, PartialEq)]
#[serde(tag = "type")]
#[serde(deny_unknown_fields)]
pub enum BiquadParameters {
    Free {
        a1: PrcFmt,
        a2: PrcFmt,
        b0: PrcFmt,
        b1: PrcFmt,
        b2: PrcFmt,
    },
    Highpass {
        freq: PrcFmt,
        q: PrcFmt,
    },
    Lowpass {
        freq: PrcFmt,
        q: PrcFmt,
    },
    Peaking(PeakingWidth),
    Highshelf(ShelfSteepness),
    HighshelfFO {
        freq: PrcFmt,
        gain: PrcFmt,
    },
    Lowshelf(ShelfSteepness),
    LowshelfFO {
        freq: PrcFmt,
        gain: PrcFmt,
    },
    HighpassFO {
        freq: PrcFmt,
    },
    LowpassFO {
        freq: PrcFmt,
    },
    Allpass(NotchWidth),
    AllpassFO {
        freq: PrcFmt,
    },
    Bandpass(NotchWidth),
    Notch(NotchWidth),
    LinkwitzTransform {
        freq_act: PrcFmt,
        q_act: PrcFmt,
        freq_target: PrcFmt,
        q_target: PrcFmt,
    },
}

#[derive(Clone, Debug, Serialize, Deserialize, PartialEq)]
#[serde(tag = "type")]
#[serde(deny_unknown_fields)]
pub enum BiquadComboParameters {
    LinkwitzRileyHighpass {
        freq: PrcFmt,
        order: usize,
    },
    LinkwitzRileyLowpass {
        freq: PrcFmt,
        order: usize,
    },
    ButterworthHighpass {
        freq: PrcFmt,
        order: usize,
    },
    ButterworthLowpass {
        freq: PrcFmt,
        order: usize,
    },
    FivePointPeq {
        fls: PrcFmt,
        qls: PrcFmt,
        gls: PrcFmt,
        fp1: PrcFmt,
        qp1: PrcFmt,
        gp1: PrcFmt,
        fp2: PrcFmt,
        qp2: PrcFmt,
        gp2: PrcFmt,
        fp3: PrcFmt,
        qp3: PrcFmt,
        gp3: PrcFmt,
        fhs: PrcFmt,
        qhs: PrcFmt,
        ghs: PrcFmt,
    },
}

#[derive(Clone, Debug, Serialize, Deserialize, PartialEq)]
#[serde(deny_unknown_fields)]
pub struct VolumeParameters {
    #[serde(default)]
    pub ramp_time: Option<f32>,
}

impl VolumeParameters {
    pub fn get_ramp_time(&self) -> f32 {
        self.ramp_time.unwrap_or(200.0)
    }
}

#[derive(Clone, Debug, Serialize, Deserialize, PartialEq)]
#[serde(deny_unknown_fields)]
pub struct LoudnessParameters {
    #[serde(default)]
    pub ramp_time: Option<f32>,
    pub reference_level: f32,
    #[serde(default)]
    pub high_boost: Option<f32>,
    #[serde(default)]
    pub low_boost: Option<f32>,
}

impl LoudnessParameters {
    pub fn get_ramp_time(&self) -> f32 {
        self.ramp_time.unwrap_or(200.0)
    }

    pub fn get_high_boost(&self) -> f32 {
        self.high_boost.unwrap_or(10.0)
    }

    pub fn get_low_boost(&self) -> f32 {
        self.low_boost.unwrap_or(10.0)
    }
}

#[derive(Clone, Debug, Serialize, Deserialize, PartialEq)]
#[serde(deny_unknown_fields)]
pub struct GainParameters {
    pub gain: PrcFmt,
    #[serde(default)]
    pub inverted: Option<bool>,
    #[serde(default)]
    pub mute: Option<bool>,
}

impl GainParameters {
    pub fn get_inverted(&self) -> bool {
        self.inverted.unwrap_or_default()
    }

    pub fn get_mute(&self) -> bool {
        self.mute.unwrap_or_default()
    }
}

#[derive(Clone, Debug, Serialize, Deserialize, PartialEq)]
#[serde(deny_unknown_fields)]
pub struct DelayParameters {
    pub delay: PrcFmt,
    #[serde(default)]
    pub unit: Option<TimeUnit>,
    #[serde(default)]
    pub subsample: Option<bool>,
}

impl DelayParameters {
    pub fn get_unit(&self) -> TimeUnit {
        self.unit.unwrap_or(TimeUnit::Milliseconds)
    }

    pub fn get_subsample(&self) -> bool {
        self.subsample.unwrap_or_default()
    }
}

#[derive(Clone, Copy, Debug, Serialize, Deserialize, Eq, PartialEq)]
#[serde(deny_unknown_fields)]
pub enum TimeUnit {
    #[serde(rename = "ms")]
    Milliseconds,
    #[serde(rename = "mm")]
    Millimetres,
    #[serde(rename = "samples")]
    Samples,
}

#[derive(Clone, Debug, Serialize, Deserialize, PartialEq)]
#[serde(tag = "type")]
#[serde(deny_unknown_fields)]
pub enum DitherParameters {
    Simple { bits: usize },
    Lipshitz441 { bits: usize },
    Fweighted441 { bits: usize },
    Shibata441 { bits: usize },
    Shibata48 { bits: usize },
    ShibataLow441 { bits: usize },
    ShibataLow48 { bits: usize },
    Uniform { bits: usize, amplitude: PrcFmt },
    None { bits: usize },
}

#[derive(Clone, Debug, Serialize, Deserialize, PartialEq)]
#[serde(deny_unknown_fields)]
pub struct DiffEqParameters {
    #[serde(default)]
    pub a: Option<Vec<PrcFmt>>,
    #[serde(default)]
    pub b: Option<Vec<PrcFmt>>,
}

impl DiffEqParameters {
    pub fn get_a(&self) -> Vec<PrcFmt> {
        self.a.clone().unwrap_or_default()
    }

    pub fn get_b(&self) -> Vec<PrcFmt> {
        self.b.clone().unwrap_or_default()
    }
}

#[derive(Clone, Debug, Serialize, Deserialize, Eq, PartialEq)]
#[serde(deny_unknown_fields)]
pub struct MixerChannels {
    #[serde(deserialize_with = "validate_nonzero_usize")]
    pub r#in: usize,
    #[serde(deserialize_with = "validate_nonzero_usize")]
    pub out: usize,
}

#[derive(Clone, Debug, Serialize, Deserialize, PartialEq)]
#[serde(deny_unknown_fields)]
pub struct MixerSource {
    pub channel: usize,
    #[serde(default)]
    pub gain: Option<PrcFmt>,
    #[serde(default)]
    pub inverted: Option<bool>,
    #[serde(default)]
    pub mute: Option<bool>,
}

impl MixerSource {
    pub fn get_gain(&self) -> PrcFmt {
        self.gain.unwrap_or_default()
    }

    pub fn get_inverted(&self) -> bool {
        self.inverted.unwrap_or_default()
    }

    pub fn get_mute(&self) -> bool {
        self.mute.unwrap_or_default()
    }
}

#[derive(Clone, Debug, Serialize, Deserialize, PartialEq)]
#[serde(deny_unknown_fields)]
pub struct MixerMapping {
    pub dest: usize,
    pub sources: Vec<MixerSource>,
    #[serde(default)]
    pub mute: Option<bool>,
}

impl MixerMapping {
    pub fn get_mute(&self) -> bool {
        self.mute.unwrap_or_default()
    }
}

#[derive(Clone, Debug, Serialize, Deserialize, PartialEq)]
#[serde(deny_unknown_fields)]
pub struct Mixer {
    pub channels: MixerChannels,
    pub mapping: Vec<MixerMapping>,
}

#[derive(Clone, Debug, Serialize, Deserialize, PartialEq)]
#[serde(tag = "type")]
#[serde(deny_unknown_fields)]
pub enum Processor {
    Compressor { parameters: CompressorParameters },
}

#[derive(Clone, Debug, Serialize, Deserialize, PartialEq)]
#[serde(deny_unknown_fields)]
pub struct CompressorParameters {
    pub channels: usize,
    #[serde(default)]
    pub monitor_channels: Option<Vec<usize>>,
    #[serde(default)]
    pub process_channels: Option<Vec<usize>>,
    pub attack: PrcFmt,
    pub release: PrcFmt,
    pub threshold: PrcFmt,
    pub factor: PrcFmt,
    #[serde(default)]
    pub makeup_gain: Option<PrcFmt>,
    #[serde(default)]
    pub soft_clip: Option<bool>,
    #[serde(default)]
    pub enable_clip: Option<bool>,
    #[serde(default)]
    pub clip_limit: Option<PrcFmt>,
}

impl CompressorParameters {
    pub fn get_monitor_channels(&self) -> Vec<usize> {
        self.monitor_channels.clone().unwrap_or_default()
    }

    pub fn get_process_channels(&self) -> Vec<usize> {
        self.process_channels.clone().unwrap_or_default()
    }

    pub fn get_makeup_gain(&self) -> PrcFmt {
        self.makeup_gain.unwrap_or_default()
    }

    pub fn get_soft_clip(&self) -> bool {
        self.soft_clip.unwrap_or_default()
    }

    pub fn get_enable_clip(&self) -> bool {
        self.enable_clip.unwrap_or_default()
    }

    pub fn get_clip_limit(&self) -> PrcFmt {
        self.clip_limit.unwrap_or_default()
    }
}

#[derive(Clone, Debug, Serialize, Deserialize, PartialEq)]
#[serde(deny_unknown_fields)]
pub struct LimiterParameters {
    #[serde(default)]
    pub soft_clip: Option<bool>,
    #[serde(default)]
    pub clip_limit: Option<PrcFmt>,
}

impl LimiterParameters {
    pub fn get_soft_clip(&self) -> bool {
        self.soft_clip.unwrap_or_default()
    }

    pub fn get_clip_limit(&self) -> PrcFmt {
        self.clip_limit.unwrap_or_default()
    }
}

#[derive(Clone, Debug, Serialize, Deserialize, Eq, PartialEq)]
#[serde(tag = "type")]
#[serde(deny_unknown_fields)]
pub enum PipelineStep {
    Mixer {
        name: String,
        #[serde(default)]
        bypassed: bool,
    },
    Filter {
        channel: usize,
        names: Vec<String>,
        #[serde(default)]
        bypassed: bool,
    },
    Processor {
        name: String,
        #[serde(default)]
        bypassed: bool,
    },
}

#[derive(Clone, Debug, Serialize, Deserialize, PartialEq)]
#[serde(deny_unknown_fields)]
pub struct Configuration {
    pub devices: Devices,
    #[serde(default)]
    pub mixers: HashMap<String, Mixer>,
    #[serde(default)]
    #[serde(deserialize_with = "serde_with::rust::maps_duplicate_key_is_error::deserialize")]
    pub filters: HashMap<String, Filter>,
    #[serde(default)]
    pub processors: HashMap<String, Processor>,
    #[serde(default)]
    pub pipeline: Vec<PipelineStep>,
}

fn validate_nonzero_usize<'de, D>(d: D) -> Result<usize, D::Error>
where
    D: de::Deserializer<'de>,
{
    let value = usize::deserialize(d)?;
    if value < 1 {
        return Err(de::Error::invalid_value(
            de::Unexpected::Unsigned(value as u64),
            &"a value > 0",
        ));
    }
    Ok(value)
}

pub fn load_config(filename: &str) -> Res<Configuration> {
    let file = match File::open(filename) {
        Ok(f) => f,
        Err(err) => {
            let msg = format!("Could not open config file '{}'. Error: {}", filename, err);
            return Err(ConfigError::new(&msg).into());
        }
    };
    let mut buffered_reader = BufReader::new(file);
    let mut contents = String::new();
    let _number_of_bytes: usize = match buffered_reader.read_to_string(&mut contents) {
        Ok(number_of_bytes) => number_of_bytes,
        Err(err) => {
            let msg = format!("Could not read config file '{}'. Error: {}", filename, err);
            return Err(ConfigError::new(&msg).into());
        }
    };
    let configuration: Configuration = match serde_yaml::from_str(&contents) {
        Ok(config) => config,
        Err(err) => {
            let msg = format!("Invalid config file!\n{}", err);
            return Err(ConfigError::new(&msg).into());
        }
    };
    //Ok(configuration)
    //apply_overrides(&mut configuration);
    //replace_tokens_in_config(&mut configuration);
    //replace_relative_paths_in_config(&mut configuration, filename);
    Ok(configuration)
}

fn apply_overrides(configuration: &mut Configuration) {
    if let Some(rate) = OVERRIDES.read().unwrap().samplerate {
        let cfg_rate = configuration.devices.samplerate;
        let cfg_chunksize = configuration.devices.chunksize;

        if configuration.devices.resampler.is_none() {
            debug!("Apply override for samplerate: {}", rate);
            configuration.devices.samplerate = rate;
            let scaled_chunksize = if rate > cfg_rate {
                cfg_chunksize * (rate as f32 / cfg_rate as f32).round() as usize
            } else {
                cfg_chunksize / (cfg_rate as f32 / rate as f32).round() as usize
            };
            debug!(
                "Samplerate changed, adjusting chunksize: {} -> {}",
                cfg_chunksize, scaled_chunksize
            );
            configuration.devices.chunksize = scaled_chunksize;
            #[allow(unreachable_patterns)]
            match &mut configuration.devices.capture {
                CaptureDevice::File(dev) => {
                    let new_extra = dev.get_extra_samples() * rate / cfg_rate;
                    debug!(
                        "Scale extra samples: {} -> {}",
                        dev.get_extra_samples(),
                        new_extra
                    );
                    dev.extra_samples = Some(new_extra);
                }
                CaptureDevice::Stdin(dev) => {
                    let new_extra = dev.get_extra_samples() * rate / cfg_rate;
                    debug!(
                        "Scale extra samples: {} -> {}",
                        dev.get_extra_samples(),
                        new_extra
                    );
                    dev.extra_samples = Some(new_extra);
                }
                _ => {}
            }
        } else {
            debug!("Apply override for capture_samplerate: {}", rate);
            configuration.devices.capture_samplerate = Some(rate);
            if rate == cfg_rate && !configuration.devices.get_enable_rate_adjust() {
                debug!("Disabling unneccesary 1:1 resampling");
                configuration.devices.resampler = None;
            }
        }
    }
    if let Some(extra) = OVERRIDES.read().unwrap().extra_samples {
        debug!("Apply override for extra_samples: {}", extra);
        #[allow(unreachable_patterns)]
        match &mut configuration.devices.capture {
            CaptureDevice::File(dev) => {
                dev.extra_samples = Some(extra);
            }
            CaptureDevice::Stdin(dev) => {
                dev.extra_samples = Some(extra);
            }
            _ => {}
        }
    }
    if let Some(chans) = OVERRIDES.read().unwrap().channels {
        debug!("Apply override for capture channels: {}", chans);
        match &mut configuration.devices.capture {
            CaptureDevice::File(dev) => {
                dev.channels = chans;
            }
            CaptureDevice::Stdin(dev) => {
                dev.channels = chans;
            }
            #[cfg(target_os = "linux")]
            CaptureDevice::Alsa { channels, .. } => {
                *channels = chans;
            }
            #[cfg(all(target_os = "linux", feature = "bluez-backend"))]
            CaptureDevice::Bluez(dev) => {
                dev.channels = chans;
            }
            #[cfg(feature = "pulse-backend")]
            CaptureDevice::Pulse { channels, .. } => {
                *channels = chans;
            }
            #[cfg(target_os = "macos")]
            CaptureDevice::CoreAudio(dev) => {
                dev.channels = chans;
            }
            #[cfg(target_os = "windows")]
            CaptureDevice::Wasapi(dev) => {
                dev.channels = chans;
            }
            #[cfg(all(
                feature = "cpal-backend",
                feature = "jack-backend",
                any(
                    target_os = "linux",
                    target_os = "dragonfly",
                    target_os = "freebsd",
                    target_os = "netbsd"
                )
            ))]
            CaptureDevice::Jack { channels, .. } => {
                *channels = chans;
            }
        }
    }
    if let Some(fmt) = OVERRIDES.read().unwrap().sample_format {
        debug!("Apply override for capture sample format: {}", fmt);
        match &mut configuration.devices.capture {
            CaptureDevice::File(dev) => {
                dev.format = fmt;
            }
            CaptureDevice::Stdin(dev) => {
                dev.format = fmt;
            }
            #[cfg(target_os = "linux")]
            CaptureDevice::Alsa { format, .. } => {
                *format = fmt;
            }
            #[cfg(all(target_os = "linux", feature = "bluez-backend"))]
            CaptureDevice::Bluez(dev) => {
                dev.format = fmt;
            }
            #[cfg(feature = "pulse-backend")]
            CaptureDevice::Pulse { format, .. } => {
                *format = fmt;
            }
            #[cfg(target_os = "macos")]
            CaptureDevice::CoreAudio(dev) => {
                dev.format = Some(fmt);
            }
            #[cfg(target_os = "windows")]
            CaptureDevice::Wasapi(dev) => {
                dev.format = fmt;
            }
            #[cfg(all(
                feature = "cpal-backend",
                feature = "jack-backend",
                any(
                    target_os = "linux",
                    target_os = "dragonfly",
                    target_os = "freebsd",
                    target_os = "netbsd"
                )
            ))]
            CaptureDevice::Jack { .. } => {
                error!("Not possible to override capture format for Jack, ignoring");
            }
        }
    }
}

fn replace_tokens(string: &str, samplerate: usize, channels: usize) -> String {
    let srate = format!("{}", samplerate);
    let ch = format!("{}", channels);
    string
        .replace("$samplerate$", &srate)
        .replace("$channels$", &ch)
}

fn replace_tokens_in_config(config: &mut Configuration) {
    let samplerate = config.devices.samplerate;
    let num_channels = config.devices.capture.channels();
    for (_name, filter) in config.filters.iter_mut() {
        match filter {
            Filter::Conv {
                parameters: ConvParameters::Raw { filename, .. },
            }
            | Filter::Conv {
                parameters: ConvParameters::Wav { filename, .. },
            } => {
                *filename = replace_tokens(filename, samplerate, num_channels);
            }
            _ => {}
        }
    }
    for mut step in config.pipeline.iter_mut() {
        match &mut step {
            PipelineStep::Filter { names, .. } => {
                for name in names.iter_mut() {
                    *name = replace_tokens(name, samplerate, num_channels);
                }
            }
            PipelineStep::Mixer { name, .. } => {
                *name = replace_tokens(name, samplerate, num_channels);
            }
            PipelineStep::Processor { name, .. } => {
                *name = replace_tokens(name, samplerate, num_channels);
            }
        }
    }
}

// Check if coefficent files with relative paths are relative to the config file path, replace path if they are
fn replace_relative_paths_in_config(config: &mut Configuration, configname: &str) {
    if let Ok(config_file) = PathBuf::from(configname.to_owned()).canonicalize() {
        if let Some(config_dir) = config_file.parent() {
            for (_name, filter) in config.filters.iter_mut() {
                if let Filter::Conv {
                    parameters: ConvParameters::Raw { filename, .. },
                } = filter
                {
                    check_and_replace_relative_path(filename, config_dir);
                } else if let Filter::Conv {
                    parameters: ConvParameters::Wav { filename, .. },
                } = filter
                {
                    check_and_replace_relative_path(filename, config_dir);
                }
            }
        } else {
            warn!("Can't find parent directory of config file");
        }
    } else {
        warn!("Can't find absolute path of config file");
    }
}

fn check_and_replace_relative_path(path_str: &mut String, config_path: &Path) {
    let path = PathBuf::from(path_str.to_owned());
    if path.is_absolute() {
        trace!("{} is absolute, no change", path_str);
    } else {
        debug!("{} is relative", path_str);
        let mut in_config_dir = config_path.to_path_buf();
        in_config_dir.push(&path_str);
        if in_config_dir.exists() {
            debug!("Using {} found relative to config file dir", path_str);
            *path_str = in_config_dir.to_string_lossy().into();
        } else {
            trace!(
                "{} not found relative to config file dir, not changing path",
                path_str
            );
        }
    }
}

#[derive(Debug)]
pub enum ConfigChange {
    FilterParameters {
        filters: Vec<String>,
        mixers: Vec<String>,
        processors: Vec<String>,
    },
    MixerParameters,
    Pipeline,
    Devices,
    None,
}

pub fn load_validate_config(configname: &str) -> Res<Configuration> {
    let mut configuration = load_config(configname)?;
    validate_config(&mut configuration, Some(configname))?;
    Ok(configuration)
}

pub fn config_diff(currentconf: &Configuration, newconf: &Configuration) -> ConfigChange {
    if currentconf == newconf {
        return ConfigChange::None;
    }
    if currentconf.devices != newconf.devices {
        return ConfigChange::Devices;
    }
    if currentconf.pipeline != newconf.pipeline {
        return ConfigChange::Pipeline;
    }
    if currentconf.mixers != newconf.mixers {
        return ConfigChange::MixerParameters;
    }
    let mut filters = Vec::<String>::new();
    let mut mixers = Vec::<String>::new();
    let mut processors = Vec::<String>::new();
    for (filter, params) in &newconf.filters {
        // The pipeline didn't change, any added filter isn't included and can be skipped
        if let Some(current_filter) = currentconf.filters.get(filter) {
            // Did the filter change type?
            match (params, current_filter) {
                (Filter::Biquad { .. }, Filter::Biquad { .. })
                | (Filter::BiquadCombo { .. }, Filter::BiquadCombo { .. })
                | (Filter::Conv { .. }, Filter::Conv { .. })
                | (Filter::Delay { .. }, Filter::Delay { .. })
                | (Filter::Gain { .. }, Filter::Gain { .. })
                | (Filter::Dither { .. }, Filter::Dither { .. })
                | (Filter::DiffEq { .. }, Filter::DiffEq { .. })
                | (Filter::Volume { .. }, Filter::Volume { .. })
                | (Filter::Loudness { .. }, Filter::Loudness { .. }) => {}
                _ => {
                    // A filter changed type, need to rebuild the pipeline
                    return ConfigChange::Pipeline;
                }
            };
            // Only parameters changed, ok to update
            if params != current_filter {
                filters.push(filter.to_string());
            }
        }
    }
    for (mixer, params) in &newconf.mixers {
        // The pipeline didn't change, any added mixer isn't included and can be skipped
        if let Some(current_mixer) = currentconf.mixers.get(mixer) {
            if params != current_mixer {
                mixers.push(mixer.to_string());
            }
        }
    }
    for (proc, params) in &newconf.processors {
        // The pipeline didn't change, any added compressor isn't included and can be skipped
        if let Some(current_proc) = currentconf.processors.get(proc) {
            if params != current_proc {
                processors.push(proc.to_string());
            }
        }
    }
    ConfigChange::FilterParameters {
        filters,
        mixers,
        processors,
    }
}

/// Validate the loaded configuration, stop on errors and print a helpful message.
pub fn validate_config(conf: &mut Configuration, filename: Option<&str>) -> Res<()> {
    // pre-process by applying overrides and replacing tokens
    apply_overrides(conf);
    replace_tokens_in_config(conf);
    if let Some(fname) = filename {
        replace_relative_paths_in_config(conf, fname);
    }

    if conf.devices.get_target_level() >= 2 * conf.devices.chunksize {
        let msg = format!(
            "target_level can't be larger than {}",
            2 * conf.devices.chunksize
        );
        return Err(ConfigError::new(&msg).into());
    }
    if let Some(period) = conf.devices.adjust_period {
        if period <= 0.0 {
            return Err(ConfigError::new("adjust_period must be positive and > 0").into());
        }
    }
    if let Some(threshold) = conf.devices.silence_threshold {
        if threshold > 0.0 {
            return Err(
                ConfigError::new("silence_threshold must be less than or equal to 0").into(),
            );
        }
    }
    if let Some(timeout) = conf.devices.silence_timeout {
        if timeout < 0.0 {
            return Err(ConfigError::new("silence_timeout cannot be negative").into());
        }
    }
    if let Some(rate) = conf.devices.capture_samplerate {
        if rate != conf.devices.samplerate && conf.devices.resampler.is_none() {
            return Err(ConfigError::new(
                "capture_samplerate must match samplerate when resampling is disabled",
            )
            .into());
        }
    }
    #[cfg(target_os = "windows")]
    if let CaptureDevice::Wasapi(dev) = &conf.devices.capture {
        if dev.format == SampleFormat::FLOAT64LE {
            return Err(ConfigError::new(
                "The Wasapi capture backend does not support FLOAT64LE sample format",
            )
            .into());
        }
    }
    #[cfg(target_os = "windows")]
    if let CaptureDevice::Wasapi(dev) = &conf.devices.capture {
        if dev.format != SampleFormat::FLOAT32LE && !dev.get_exclusive() {
            return Err(ConfigError::new(
                "Wasapi shared mode capture must use FLOAT32LE sample format",
            )
            .into());
        }
    }
    #[cfg(target_os = "windows")]
    if let CaptureDevice::Wasapi(dev) = &conf.devices.capture {
        if dev.get_loopback() && dev.get_exclusive() {
            return Err(ConfigError::new(
                "Wasapi loopback capture is only supported in shared mode",
            )
            .into());
        }
    }
    #[cfg(target_os = "windows")]
    if let PlaybackDevice::Wasapi(dev) = &conf.devices.playback {
        if dev.format == SampleFormat::FLOAT64LE {
            return Err(ConfigError::new(
                "The Wasapi playback backend does not support FLOAT64LE sample format",
            )
            .into());
        }
    }
    #[cfg(target_os = "windows")]
    if let PlaybackDevice::Wasapi(dev) = &conf.devices.playback {
        if dev.format != SampleFormat::FLOAT32LE && !dev.get_exclusive() {
            return Err(ConfigError::new(
                "Wasapi shared mode playback must use FLOAT32LE sample format",
            )
            .into());
        }
    }
    #[cfg(feature = "pulse-backend")]
    if let CaptureDevice::Pulse { format, .. } = &conf.devices.capture {
        if *format == SampleFormat::FLOAT64LE {
            return Err(ConfigError::new(
                "The PulseAudio capture backend does not support FLOAT64LE sample format",
            )
            .into());
        }
    }
    #[cfg(feature = "pulse-backend")]
    if let PlaybackDevice::Pulse { format, .. } = &conf.devices.playback {
        if *format == SampleFormat::FLOAT64LE {
            return Err(ConfigError::new(
                "The PulseAudio playback backend does not support FLOAT64LE sample format",
            )
            .into());
        }
    }
    #[cfg(target_os = "macos")]
    if let CaptureDevice::CoreAudio(dev) = &conf.devices.capture {
        if dev.get_format() == SampleFormat::FLOAT64LE {
            return Err(ConfigError::new(
                "The CoreAudio capture backend does not support FLOAT64LE sample format",
            )
            .into());
        }
    }
    #[cfg(target_os = "macos")]
    if let PlaybackDevice::CoreAudio(dev) = &conf.devices.playback {
        if dev.get_format() == SampleFormat::FLOAT64LE {
            return Err(ConfigError::new(
                "The CoreAudio playback backend does not support FLOAT64LE sample format",
            )
            .into());
        }
    }
    let mut num_channels = conf.devices.capture.channels();
    let fs = conf.devices.samplerate;
    for step in &conf.pipeline {
        match step {
            PipelineStep::Mixer { name, bypassed } => {
                if !*bypassed {
                    if !conf.mixers.contains_key(name) {
                        let msg = format!("Use of missing mixer '{}'", name);
                        return Err(ConfigError::new(&msg).into());
                    } else {
                        let chan_in = conf.mixers.get(name).unwrap().channels.r#in;
                        if chan_in != num_channels {
                            let msg = format!(
                                "Mixer '{}' has wrong number of input channels. Expected {}, found {}.",
                                name, num_channels, chan_in
                            );
                            return Err(ConfigError::new(&msg).into());
                        }
                        num_channels = conf.mixers.get(name).unwrap().channels.out;
                        match mixer::validate_mixer(conf.mixers.get(name).unwrap()) {
                            Ok(_) => {}
                            Err(err) => {
                                let msg = format!("Invalid mixer '{}'. Reason: {}", name, err);
                                return Err(ConfigError::new(&msg).into());
                            }
                        }
                    }
                }
            }
            PipelineStep::Filter {
                channel,
                names,
                bypassed,
            } => {
                if !*bypassed {
                    if *channel >= num_channels {
                        let msg = format!("Use of non existing channel {}", channel);
                        return Err(ConfigError::new(&msg).into());
                    }
                    for name in names {
                        if !conf.filters.contains_key(name) {
                            let msg = format!("Use of missing filter '{}'", name);
                            return Err(ConfigError::new(&msg).into());
                        }
                        match filters::validate_filter(fs, conf.filters.get(name).unwrap()) {
                            Ok(_) => {}
                            Err(err) => {
                                let msg = format!("Invalid filter '{}'. Reason: {}", name, err);
                                return Err(ConfigError::new(&msg).into());
                            }
                        }
                    }
                }
            }
            PipelineStep::Processor { name, bypassed } => {
                if !*bypassed {
                    if !conf.processors.contains_key(name) {
                        let msg = format!("Use of missing processor '{}'", name);
                        return Err(ConfigError::new(&msg).into());
                    } else {
                        let procconf = conf.processors.get(name).unwrap();
                        match procconf {
                            Processor::Compressor { parameters } => {
                                let channels = parameters.channels;
                                if channels != num_channels {
                                    let msg = format!(
                                        "Compressor '{}' has wrong number of channels. Expected {}, found {}.",
                                        name, num_channels, channels
                                    );
                                    return Err(ConfigError::new(&msg).into());
                                }
                                match compressor::validate_compressor(parameters) {
                                    Ok(_) => {}
                                    Err(err) => {
                                        let msg = format!(
                                            "Invalid processor '{}'. Reason: {}",
                                            name, err
                                        );
                                        return Err(ConfigError::new(&msg).into());
                                    }
                                }
                            }
                        }
                    }
                }
            }
        }
    }
    let num_channels_out = conf.devices.playback.channels();
    if num_channels != num_channels_out {
        let msg = format!(
            "Pipeline outputs {} channels, playback device has {}.",
            num_channels, num_channels_out
        );
        return Err(ConfigError::new(&msg).into());
    }
    Ok(())
}

/// Get a vector telling which channels are actually used in the pipeline
pub fn get_used_capture_channels(conf: &Configuration) -> Vec<bool> {
    for step in conf.pipeline.iter() {
        if let PipelineStep::Mixer { name, bypassed } = step {
            if !*bypassed {
                let mixerconf = conf.mixers.get(name).unwrap();
                return mixer::get_used_input_channels(mixerconf);
            }
        }
    }
    let capture_channels = conf.devices.capture.channels();
    vec![true; capture_channels]
}<|MERGE_RESOLUTION|>--- conflicted
+++ resolved
@@ -204,11 +204,7 @@
             #[cfg(target_os = "linux")]
             CaptureDevice::Alsa { format, .. } => *format,
             #[cfg(all(target_os = "linux", feature = "bluez-backend"))]
-<<<<<<< HEAD
-            CaptureDevice::Bluez(dev)=> dev.format,
-=======
-            CaptureDevice::Bluez { format, .. } => *format,
->>>>>>> 60d78524
+            CaptureDevice::Bluez(dev) => dev.format,
             #[cfg(feature = "pulse-backend")]
             CaptureDevice::Pulse { format, .. } => *format,
             CaptureDevice::File(dev) => dev.format,
@@ -300,7 +296,7 @@
 }
 
 #[cfg(all(target_os = "linux", feature = "bluez-backend"))]
-impl CaptureDeviceBluez{
+impl CaptureDeviceBluez {
     pub fn get_service(&self) -> String {
         self.service.clone().unwrap_or("org.bluealsa".to_string())
     }
